{
  "2Dimensions": {
    "errorType": "status_code",
    "url": "https://2Dimensions.com/a/{}",
    "urlMain": "https://2Dimensions.com/",
    "username_claimed": "blue"
  },
  "3dnews": {
    "errorMsg": "\u041f\u043e\u043b\u044c\u0437\u043e\u0432\u0430\u0442\u0435\u043b\u044c \u043d\u0435 \u0437\u0430\u0440\u0435\u0433\u0438\u0441\u0442\u0440\u0438\u0440\u043e\u0432\u0430\u043d \u0438 \u043d\u0435 \u0438\u043c\u0435\u0435\u0442 \u043f\u0440\u043e\u0444\u0438\u043b\u044f \u0434\u043b\u044f \u043f\u0440\u043e\u0441\u043c\u043e\u0442\u0440\u0430.",
    "errorType": "message",
    "url": "http://forum.3dnews.ru/member.php?username={}",
    "urlMain": "http://forum.3dnews.ru/",
    "username_claimed": "red"
  },
  "7Cups": {
    "errorType": "status_code",
    "url": "https://www.7cups.com/@{}",
    "urlMain": "https://www.7cups.com/",
    "username_claimed": "blue"
  },
  "8tracks": {
    "errorMsg": "This page has vanished",
    "errorType": "message",
    "url": "https://8tracks.com/{}",
    "urlMain": "https://8tracks.com/",
    "username_claimed": "blue"
  },
  "9GAG": {
    "errorType": "status_code",
    "url": "https://www.9gag.com/u/{}",
    "urlMain": "https://www.9gag.com/",
    "username_claimed": "blue"
  },
  "APClips": {
    "errorMsg": "Amateur Porn Content Creators",
    "errorType": "message",
    "isNSFW": true,
    "url": "https://apclips.com/{}",
    "urlMain": "https://apclips.com/",
    "username_claimed": "onlybbyraq"
  },
  "About.me": {
    "errorType": "status_code",
    "url": "https://about.me/{}",
    "urlMain": "https://about.me/",
    "username_claimed": "blue"
  },
  "Academia.edu": {
    "errorType": "status_code",
    "regexCheck": "^[^.]*$",
    "url": "https://independent.academia.edu/{}",
    "urlMain": "https://www.academia.edu/",
    "username_claimed": "blue"
  },
  "AdmireMe.Vip": {
    "errorMsg": "Page Not Found",
    "errorType": "message",
    "isNSFW": true,
    "url": "https://admireme.vip/{}",
    "urlMain": "https://admireme.vip/",
    "username_claimed": "DemiDevil"
  },
  "Air Pilot Life": {
    "errorMsg": "Oops! That page doesn\u2019t exist or is private",
    "errorType": "message",
    "url": "https://airlinepilot.life/u/{}",
    "urlMain": "https://airlinepilot.life/",
    "username_claimed": "chris"
  },
  "Airbit": {
    "errorType": "status_code",
    "url": "https://airbit.com/{}",
    "urlMain": "https://airbit.com/",
    "username_claimed": "airbit"
  },
  "Airliners": {
    "errorType": "status_code",
    "url": "https://www.airliners.net/user/{}/profile/photos",
    "urlMain": "https://www.airliners.net/",
    "username_claimed": "yushinlin"
  },
  "Alik.cz": {
    "errorType": "status_code",
    "url": "https://www.alik.cz/u/{}",
    "urlMain": "https://www.alik.cz/",
    "username_claimed": "julian"
  },
  "All Things Worn": {
    "errorMsg": "Sell Used Panties",
    "errorType": "message",
    "isNSFW": true,
    "url": "https://www.allthingsworn.com/profile/{}",
    "urlMain": "https://www.allthingsworn.com",
    "username_claimed": "pink"
  },
  "AllMyLinks": {
    "errorMsg": "Not Found",
    "errorType": "message",
    "regexCheck": "^[a-z0-9][a-z0-9-]{2,32}$",
    "url": "https://allmylinks.com/{}",
    "urlMain": "https://allmylinks.com/",
    "username_claimed": "blue"
  },
  "Amino": {
    "errorType": "status_code",
    "url": "https://aminoapps.com/u/{}",
    "urlMain": "https://aminoapps.com",
    "username_claimed": "blue"
  },
  "Anilist": {
    "errorType": "status_code",
    "regexCheck": "^[A-Za-z0-9]{2,20}$",
    "request_method": "POST",
    "request_payload": {
      "query": "query($name:String){User(name:$name){id}}",
      "variables": {
        "name": "{}"
      }
    },
    "url": "https://anilist.co/user/{}/",
    "urlMain": "https://anilist.co/",
    "urlProbe": "https://graphql.anilist.co/",
    "username_claimed": "Josh"
  },
  "Apple Developer": {
    "errorType": "status_code",
    "url": "https://developer.apple.com/forums/profile/{}",
    "urlMain": "https://developer.apple.com",
    "username_claimed": "lio24d"
  },
  "Apple Discussions": {
    "errorMsg": "The page you tried was not found. You may have used an outdated link or may have typed the address (URL) incorrectly.",
    "errorType": "message",
    "url": "https://discussions.apple.com/profile/{}",
    "urlMain": "https://discussions.apple.com",
    "username_claimed": "jason"
  },
  "Archive of Our Own": {
    "errorType": "status_code",
    "url": "https://archiveofourown.org/users/{}",
    "urlMain": "https://archiveofourown.org/",
    "username_claimed": "test"
  },
  "Archive.org": {
    "errorMsg": "cannot find account",
    "errorType": "message",
    "url": "https://archive.org/details/@{}",
    "urlMain": "https://archive.org",
    "username_claimed": "blue"
  },
  "ArtStation": {
    "errorType": "status_code",
    "url": "https://www.artstation.com/{}",
    "urlMain": "https://www.artstation.com/",
    "username_claimed": "Blue"
  },
  "Asciinema": {
    "errorType": "status_code",
    "url": "https://asciinema.org/~{}",
    "urlMain": "https://asciinema.org",
    "username_claimed": "red"
  },
  "Ask Fedora": {
    "errorType": "status_code",
    "url": "https://ask.fedoraproject.org/u/{}",
    "urlMain": "https://ask.fedoraproject.org/",
    "username_claimed": "red"
  },
  "AskFM": {
    "errorMsg": "Well, apparently not anymore.",
    "errorType": "message",
    "regexCheck": "^[a-zA-Z0-9_]{3,40}$",
    "url": "https://ask.fm/{}",
    "urlMain": "https://ask.fm/",
    "username_claimed": "blue"
  },
  "Audiojungle": {
    "errorType": "status_code",
    "regexCheck": "^[a-zA-Z0-9_]+$",
    "url": "https://audiojungle.net/user/{}",
    "urlMain": "https://audiojungle.net/",
    "username_claimed": "blue"
  },
  "Autofrage": {
    "errorType": "status_code",
    "url": "https://www.autofrage.net/nutzer/{}",
    "urlMain": "https://www.autofrage.net/",
    "username_claimed": "autofrage"
  },
  "Avizo": {
    "errorType": "response_url",
    "errorUrl": "https://www.avizo.cz/",
    "url": "https://www.avizo.cz/{}/",
    "urlMain": "https://www.avizo.cz/",
    "username_claimed": "blue"
  },
  "BLIP.fm": {
    "errorType": "status_code",
    "regexCheck": "^[a-zA-Z0-9_]{1,30}$",
    "url": "https://blip.fm/{}",
    "urlMain": "https://blip.fm/",
    "username_claimed": "blue"
  },
  "BOOTH": {
    "errorType": "response_url",
    "errorUrl": "https://booth.pm/",
    "regexCheck": "^[a-zA-Z0-9@_-]$",
    "url": "https://{}.booth.pm/",
    "urlMain": "https://booth.pm/",
    "username_claimed": "blue"
  },
  "Bandcamp": {
    "errorType": "status_code",
    "url": "https://www.bandcamp.com/{}",
    "urlMain": "https://www.bandcamp.com/",
    "username_claimed": "blue"
  },
  "Bazar.cz": {
    "errorType": "response_url",
    "errorUrl": "https://www.bazar.cz/error404.aspx",
    "url": "https://www.bazar.cz/{}/",
    "urlMain": "https://www.bazar.cz/",
    "username_claimed": "pianina"
  },
  "Behance": {
    "errorType": "status_code",
    "url": "https://www.behance.net/{}",
    "urlMain": "https://www.behance.net/",
    "username_claimed": "blue"
  },
  "Bezuzyteczna": {
    "errorType": "status_code",
    "url": "https://bezuzyteczna.pl/uzytkownicy/{}",
    "urlMain": "https://bezuzyteczna.pl",
    "username_claimed": "Jackson"
  },
  "BiggerPockets": {
    "errorType": "status_code",
    "url": "https://www.biggerpockets.com/users/{}",
    "urlMain": "https://www.biggerpockets.com/",
    "username_claimed": "blue"
  },
  "Bikemap": {
    "errorType": "status_code",
    "url": "https://www.bikemap.net/en/u/{}/routes/created/",
    "urlMain": "https://www.bikemap.net/",
    "username_claimed": "bikemap"
  },
  "BioHacking": {
    "errorType": "status_code",
    "url": "https://forum.dangerousthings.com/u/{}",
    "urlMain": "https://forum.dangerousthings.com/",
    "username_claimed": "blue"
  },
  "BitBucket": {
    "errorType": "status_code",
    "regexCheck": "^[a-zA-Z0-9-_]{1,30}$",
    "url": "https://bitbucket.org/{}/",
    "urlMain": "https://bitbucket.org/",
    "username_claimed": "white"
  },
  "BitCoinForum": {
    "errorMsg": "The user whose profile you are trying to view does not exist.",
    "errorType": "message",
    "url": "https://bitcoinforum.com/profile/{}",
    "urlMain": "https://bitcoinforum.com",
    "username_claimed": "bitcoinforum.com"
  },
  "Bitwarden Forum": {
    "errorType": "status_code",
    "regexCheck": "^(?![.-])[a-zA-Z0-9_.-]{3,20}$",
    "url": "https://community.bitwarden.com/u/{}/summary",
    "urlMain": "https://bitwarden.com/",
    "username_claimed": "blue"
  },
  "Blogger": {
    "errorType": "status_code",
    "regexCheck": "^[a-zA-Z][a-zA-Z0-9_-]*$",
    "url": "https://{}.blogspot.com",
    "urlMain": "https://www.blogger.com/",
    "username_claimed": "blue"
  },
  "BodyBuilding": {
    "errorType": "response_url",
    "errorUrl": "https://bodyspace.bodybuilding.com/",
    "url": "https://bodyspace.bodybuilding.com/{}",
    "urlMain": "https://bodyspace.bodybuilding.com/",
    "username_claimed": "blue"
  },
  "BongaCams": {
    "errorType": "status_code",
    "isNSFW": true,
    "url": "https://pt.bongacams.com/profile/{}",
    "urlMain": "https://pt.bongacams.com",
    "username_claimed": "asuna-black"
  },
  "Bookcrossing": {
    "errorType": "status_code",
    "url": "https://www.bookcrossing.com/mybookshelf/{}/",
    "urlMain": "https://www.bookcrossing.com/",
    "username_claimed": "blue"
  },
  "BraveCommunity": {
    "errorType": "status_code",
    "url": "https://community.brave.com/u/{}/",
    "urlMain": "https://community.brave.com/",
    "username_claimed": "blue"
  },
  "BuyMeACoffee": {
    "errorType": "status_code",
    "regexCheck": "[a-zA-Z0-9]{3,15}",
    "url": "https://buymeacoff.ee/{}",
    "urlMain": "https://www.buymeacoffee.com/",
    "urlProbe": "https://www.buymeacoffee.com/{}",
    "username_claimed": "red"
  },
  "BuzzFeed": {
    "errorType": "status_code",
    "url": "https://buzzfeed.com/{}",
    "urlMain": "https://buzzfeed.com/",
    "username_claimed": "blue"
  },
  "CGTrader": {
    "errorMsg": "3D models for CG digital design and artwork",
    "errorType": "message",
    "url": "https://www.cgtrader.com/{}",
    "urlMain": "https://www.cgtrader.com",
    "username_claimed": "blue"
  },
  "CNET": {
    "errorMsg": "null null - CNET",
    "errorType": "message",
    "url": "https://www.cnet.com/profiles/{}/",
    "urlMain": "https://www.cnet.com/",
    "username_claimed": "elliottcnet"
  },
  "CTAN": {
    "errorType": "status_code",
    "url": "https://ctan.org/author/{}",
    "urlMain": "https://ctan.org/",
    "username_claimed": "briggs"
  },
  "Caddy Community": {
    "errorType": "status_code",
    "url": "https://caddy.community/u/{}/summary",
    "urlMain": "https://caddy.community/",
    "username_claimed": "taako_magnusen"
  },
  "Car Talk Community": {
    "errorType": "status_code",
    "url": "https://community.cartalk.com/u/{}/summary",
    "urlMain": "https://community.cartalk.com/",
    "username_claimed": "always_fixing"
  },
  "Carbonmade": {
    "errorType": "response_url",
    "errorUrl": "https://carbonmade.com/fourohfour?domain={}.carbonmade.com",
    "regexCheck": "^[a-zA-Z0-9@_-]$",
    "url": "https://{}.carbonmade.com",
    "urlMain": "https://carbonmade.com/",
    "username_claimed": "jenny"
  },
  "Career.habr": {
    "errorMsg": "<h1>\u041e\u0448\u0438\u0431\u043a\u0430 404</h1>",
    "errorType": "message",
    "url": "https://career.habr.com/{}",
    "urlMain": "https://career.habr.com/",
    "username_claimed": "blue"
  },
  "Championat": {
    "errorType": "status_code",
    "url": "https://www.championat.com/user/{}",
    "urlMain": "https://www.championat.com/",
    "username_claimed": "blue"
  },
  "Chaos": {
    "errorType": "status_code",
    "url": "https://chaos.social/@{}",
    "urlMain": "https://chaos.social/",
    "username_claimed": "ordnung"
  },
  "Chatujme.cz": {
    "errorMsg": "Neexistujic\u00ed profil",
    "errorType": "message",
    "regexCheck": "^[a-zA-Z][a-zA-Z1-9_-]*$",
    "url": "https://profil.chatujme.cz/{}",
    "urlMain": "https://chatujme.cz/",
    "username_claimed": "david"
  },
  "ChaturBate": {
    "errorType": "status_code",
    "isNSFW": true,
    "url": "https://chaturbate.com/{}",
    "urlMain": "https://chaturbate.com",
    "username_claimed": "cute18cute"
  },
  "Chess": {
    "errorMsg": "Username is valid",
    "errorType": "message",
    "regexCheck": "^[a-z1-9]{3,25}$",
    "url": "https://www.chess.com/member/{}",
    "urlMain": "https://www.chess.com/",
    "urlProbe": "https://www.chess.com/callback/user/valid?username={}",
    "username_claimed": "blue"
  },
  "Choice Community": {
    "errorType": "status_code",
    "url": "https://choice.community/u/{}/summary",
    "urlMain": "https://choice.community/",
    "username_claimed": "gordon"
  },
  "Clapper": {
    "errorType": "status_code",
    "url": "https://clapperapp.com/{}",
    "urlMain": "https://clapperapp.com/",
    "username_claimed": "blue"
  },
  "CloudflareCommunity": {
    "errorType": "status_code",
    "url": "https://community.cloudflare.com/u/{}",
    "urlMain": "https://community.cloudflare.com/",
    "username_claimed": "blue"
  },
  "Clozemaster": {
    "errorMsg": "Oh no! Player not found.",
    "errorType": "message",
    "url": "https://www.clozemaster.com/players/{}",
    "urlMain": "https://www.clozemaster.com",
    "username_claimed": "green"
  },
  "Clubhouse": {
    "errorType": "status_code",
    "url": "https://www.clubhouse.com/@{}",
    "urlMain": "https://www.clubhouse.com",
    "username_claimed": "waniathar"
  },
  "Code Snippet Wiki": {
    "errorMsg": "This user has not filled out their profile page yet",
    "errorType": "message",
    "url": "https://codesnippets.fandom.com/wiki/User:{}",
    "urlMain": "https://codesnippets.fandom.com",
    "username_claimed": "bob"
  },
  "Codecademy": {
    "errorMsg": "This profile could not be found",
    "errorType": "message",
    "url": "https://www.codecademy.com/profiles/{}",
    "urlMain": "https://www.codecademy.com/",
    "username_claimed": "blue"
  },
  "Codechef": {
    "errorType": "response_url",
    "errorUrl": "https://www.codechef.com/",
    "url": "https://www.codechef.com/users/{}",
    "urlMain": "https://www.codechef.com/",
    "username_claimed": "blue"
  },
  "Codeforces": {
    "errorType": "status_code",
    "url": "https://codeforces.com/profile/{}",
    "urlMain": "https://codeforces.com/",
    "urlProbe": "https://codeforces.com/api/user.info?handles={}",
    "username_claimed": "tourist",
    "username_unclaimed": "noonewouldeverusethis7"
  },
  "Codepen": {
    "errorType": "status_code",
    "url": "https://codepen.io/{}",
    "urlMain": "https://codepen.io/",
    "username_claimed": "blue"
  },
  "Coders Rank": {
    "errorMsg": "not a registered member",
    "errorType": "message",
    "regexCheck": "^[a-zA-Z0-9](?:[a-zA-Z0-9]|-(?=[a-zA-Z0-9])){0,38}$",
    "url": "https://profile.codersrank.io/user/{}/",
    "urlMain": "https://codersrank.io/",
    "username_claimed": "rootkit7628"
  },
  "Coderwall": {
    "errorType": "status_code",
    "url": "https://coderwall.com/{}",
    "urlMain": "https://coderwall.com",
    "username_claimed": "hacker"
  },
  "Codewars": {
    "errorType": "status_code",
    "url": "https://www.codewars.com/users/{}",
    "urlMain": "https://www.codewars.com",
    "username_claimed": "example"
  },
  "Coinvote": {
    "errorType": "status_code",
    "url": "https://coinvote.cc/profile/{}",
    "urlMain": "https://coinvote.cc/",
    "username_claimed": "blue"
  },
  "ColourLovers": {
    "errorType": "status_code",
    "url": "https://www.colourlovers.com/lover/{}",
    "urlMain": "https://www.colourlovers.com/",
    "username_claimed": "blue"
  },
  "Contently": {
    "errorMsg": "We can't find that page!",
    "errorType": "message",
    "regexCheck": "^[a-zA-Z][a-zA-Z0-9_-]*$",
    "url": "https://{}.contently.com/",
    "urlMain": "https://contently.com/",
    "username_claimed": "jordanteicher"
  },
  "Coroflot": {
    "errorType": "status_code",
    "url": "https://www.coroflot.com/{}",
    "urlMain": "https://coroflot.com/",
    "username_claimed": "blue"
  },
  "Cracked": {
    "errorType": "response_url",
    "errorUrl": "https://www.cracked.com/",
    "url": "https://www.cracked.com/members/{}/",
    "urlMain": "https://www.cracked.com/",
    "username_claimed": "blue"
  },
  "Crevado": {
    "errorType": "status_code",
    "regexCheck": "^[a-zA-Z0-9@_-]$",
    "url": "https://{}.crevado.com",
    "urlMain": "https://crevado.com/",
    "username_claimed": "blue"
  },
  "Crowdin": {
    "errorType": "status_code",
    "regexCheck": "^[a-zA-Z0-9._-]{2,255}$",
    "url": "https://crowdin.com/profile/{}",
    "urlMain": "https://crowdin.com/",
    "username_claimed": "blue"
  },
  "Cryptomator Forum": {
    "errorType": "status_code",
    "url": "https://community.cryptomator.org/u/{}",
    "urlMain": "https://community.cryptomator.org/",
    "username_claimed": "michael"
  },
  "Cults3D": {
    "errorMsg": "Oh dear, this page is not working!",
    "errorType": "message",
    "url": "https://cults3d.com/en/users/{}/creations",
    "urlMain": "https://cults3d.com/en",
    "username_claimed": "brown"
  },
  "DEV Community": {
    "errorType": "status_code",
    "regexCheck": "^[a-zA-Z][a-zA-Z0-9_-]*$",
    "url": "https://dev.to/{}",
    "urlMain": "https://dev.to/",
    "username_claimed": "blue"
  },
  "DMOJ": {
    "errorMsg": "No such user",
    "errorType": "message",
    "url": "https://dmoj.ca/user/{}",
    "urlMain": "https://dmoj.ca/",
    "username_claimed": "junferno"
  },
  "DailyMotion": {
    "errorType": "status_code",
    "url": "https://www.dailymotion.com/{}",
    "urlMain": "https://www.dailymotion.com/",
    "username_claimed": "blue"
  },
  "Dealabs": {
    "errorMsg": "La page que vous essayez",
    "errorType": "message",
    "regexCheck": "[a-z0-9]{4,16}",
    "url": "https://www.dealabs.com/profile/{}",
    "urlMain": "https://www.dealabs.com/",
    "username_claimed": "blue"
  },
  "DeviantART": {
    "errorType": "status_code",
    "regexCheck": "^[a-zA-Z][a-zA-Z0-9_-]*$",
    "url": "https://{}.deviantart.com",
    "urlMain": "https://deviantart.com",
    "username_claimed": "blue"
  },
  "Discogs": {
    "errorType": "status_code",
    "url": "https://www.discogs.com/user/{}",
    "urlMain": "https://www.discogs.com/",
    "username_claimed": "blue"
  },
  "Discuss.Elastic.co": {
    "errorType": "status_code",
    "url": "https://discuss.elastic.co/u/{}",
    "urlMain": "https://discuss.elastic.co/",
    "username_claimed": "blue"
  },
  "Disqus": {
    "errorType": "status_code",
    "url": "https://disqus.com/{}",
    "urlMain": "https://disqus.com/",
    "username_claimed": "blue"
  },
  "Docker Hub": {
    "errorType": "status_code",
    "url": "https://hub.docker.com/u/{}/",
    "urlMain": "https://hub.docker.com/",
    "urlProbe": "https://hub.docker.com/v2/users/{}/",
    "username_claimed": "blue"
  },
  "Dribbble": {
    "errorMsg": "Whoops, that page is gone.",
    "errorType": "message",
    "regexCheck": "^[a-zA-Z][a-zA-Z0-9_-]*$",
    "url": "https://dribbble.com/{}",
    "urlMain": "https://dribbble.com/",
    "username_claimed": "blue"
  },
  "Duolingo": {
    "errorMsg": "{\"users\":[]}",
    "errorType": "message",
    "headers": {
      "User-Agent": "Mozilla/5.0 (X11; Linux x86_64; rv:109.0) Gecko/20100101 Firefox/116.0"
    },
    "url": "https://www.duolingo.com/profile/{}",
    "urlMain": "https://duolingo.com/",
    "urlProbe": "https://www.duolingo.com/2017-06-30/users?username={}",
    "username_claimed": "blue"
  },
  "Eintracht Frankfurt Forum": {
    "errorType": "status_code",
    "url": "https://community.eintracht.de/fans/{}",
    "urlMain": "https://community.eintracht.de/",
    "username_claimed": "mmammu"
  },
  "Envato Forum": {
    "errorType": "status_code",
    "url": "https://forums.envato.com/u/{}",
    "urlMain": "https://forums.envato.com/",
    "username_claimed": "enabled"
  },
  "Erome": {
    "errorType": "status_code",
    "isNSFW": true,
    "url": "https://www.erome.com/{}",
    "urlMain": "https://www.erome.com/",
    "username_claimed": "bob"
  },
  "Etsy": {
    "errorType": "status_code",
    "url": "https://www.etsy.com/shop/{}",
    "urlMain": "https://www.etsy.com/",
    "username_claimed": "JennyKrafts"
  },
  "Euw": {
    "errorMsg": "This summoner is not registered at OP.GG. Please check spelling.",
    "errorType": "message",
    "url": "https://euw.op.gg/summoner/userName={}",
    "urlMain": "https://euw.op.gg/",
    "username_claimed": "blue"
  },
  "Exposure": {
    "errorType": "status_code",
    "url": "https://{}.exposure.co/",
    "urlMain": "https://exposure.co/",
    "username_claimed": "jonasjacobsson"
  },
  "EyeEm": {
    "errorType": "status_code",
    "url": "https://www.eyeem.com/u/{}",
    "urlMain": "https://www.eyeem.com/",
    "username_claimed": "blue"
  },
  "F3.cool": {
    "errorType": "status_code",
    "url": "https://f3.cool/{}/",
    "urlMain": "https://f3.cool/",
    "username_claimed": "blue"
  },
  "Fameswap": {
    "errorType": "status_code",
    "url": "https://fameswap.com/user/{}",
    "urlMain": "https://fameswap.com/",
    "username_claimed": "fameswap"
  },
  "Fandom": {
    "errorType": "status_code",
    "url": "https://www.fandom.com/u/{}",
    "urlMain": "https://www.fandom.com/",
    "username_claimed": "Jungypoo"
  },
  "Finanzfrage": {
    "errorType": "status_code",
    "url": "https://www.finanzfrage.net/nutzer/{}",
    "urlMain": "https://www.finanzfrage.net/",
    "username_claimed": "finanzfrage"
  },
  "Fiverr": {
    "errorMsg": "\"status\":\"success\"",
    "errorType": "message",
    "regexCheck": "^[A-Za-z][A-Za-z\\d_]{5,14}$",
    "request_method": "POST",
    "request_payload": {
      "username": "{}"
    },
    "url": "https://www.fiverr.com/{}",
    "urlMain": "https://www.fiverr.com/",
    "urlProbe": "https://www.fiverr.com/validate_username",
    "username_claimed": "blueman"
  },
  "Flickr": {
    "errorType": "status_code",
    "url": "https://www.flickr.com/people/{}",
    "urlMain": "https://www.flickr.com/",
    "username_claimed": "blue"
  },
  "Flightradar24": {
    "errorType": "status_code",
    "regexCheck": "^[a-zA-Z0-9_]{3,20}$",
    "url": "https://my.flightradar24.com/{}",
    "urlMain": "https://www.flightradar24.com/",
    "username_claimed": "jebbrooks"
  },
  "Flipboard": {
    "errorType": "status_code",
    "regexCheck": "^([a-zA-Z0-9_]){1,15}$",
    "url": "https://flipboard.com/@{}",
    "urlMain": "https://flipboard.com/",
    "username_claimed": "blue"
  },
  "Football": {
    "errorMsg": "\u041f\u043e\u043b\u044c\u0437\u043e\u0432\u0430\u0442\u0435\u043b\u044c \u0441 \u0442\u0430\u043a\u0438\u043c \u0438\u043c\u0435\u043d\u0435\u043c \u043d\u0435 \u043d\u0430\u0439\u0434\u0435\u043d",
    "errorType": "message",
    "url": "https://www.rusfootball.info/user/{}/",
    "urlMain": "https://www.rusfootball.info/",
    "username_claimed": "solo87"
  },
  "FortniteTracker": {
    "errorType": "status_code",
    "url": "https://fortnitetracker.com/profile/all/{}",
    "urlMain": "https://fortnitetracker.com/challenges",
    "username_claimed": "blue"
  },
  "Forum Ophilia": {
    "errorMsg": "that user does not exist",
    "errorType": "message",
    "isNSFW": true,
    "url": "https://www.forumophilia.com/profile.php?mode=viewprofile&u={}",
    "urlMain": "https://www.forumophilia.com/",
    "username_claimed": "bob"
  },
  "Fosstodon": {
    "errorType": "status_code",
    "regexCheck": "^[a-zA-Z0-9_]{1,30}$",
    "url": "https://fosstodon.org/@{}",
    "urlMain": "https://fosstodon.org/",
    "username_claimed": "blue"
  },
  "Freelance.habr": {
    "errorMsg": "<div class=\"icon_user_locked\"></div>",
    "errorType": "message",
    "regexCheck": "^((?!\\.).)*$",
    "url": "https://freelance.habr.com/freelancers/{}",
    "urlMain": "https://freelance.habr.com/",
    "username_claimed": "adam"
  },
  "Freelancer": {
    "errorMsg": "\"users\":{}",
    "errorType": "message",
    "url": "https://www.freelancer.com/u/{}",
    "urlMain": "https://www.freelancer.com/",
    "urlProbe": "https://www.freelancer.com/api/users/0.1/users?usernames%5B%5D={}&compact=true",
    "username_claimed": "red0xff"
  },
  "Freesound": {
    "errorType": "status_code",
    "url": "https://freesound.org/people/{}/",
    "urlMain": "https://freesound.org/",
    "username_claimed": "blue"
  },
  "G2G": {
    "errorType": "response_url",
    "errorUrl": "https://www.g2g.com/{}",
    "regexCheck": "^[A-Za-z][A-Za-z0-9_]{2,11}$",
    "url": "https://www.g2g.com/{}",
    "urlMain": "https://www.g2g.com/",
    "username_claimed": "user"
  },
  "GNOME VCS": {
    "errorType": "response_url",
    "errorUrl": "https://gitlab.gnome.org/{}",
    "regexCheck": "^(?!-)[a-zA-Z0-9_.-]{2,255}(?<!\\.)$",
    "url": "https://gitlab.gnome.org/{}",
    "urlMain": "https://gitlab.gnome.org/",
    "username_claimed": "adam"
  },
  "GaiaOnline": {
    "errorMsg": "No user ID specified or user does not exist",
    "errorType": "message",
    "url": "https://www.gaiaonline.com/profiles/{}",
    "urlMain": "https://www.gaiaonline.com/",
    "username_claimed": "adam"
  },
  "Gamespot": {
    "errorType": "status_code",
    "url": "https://www.gamespot.com/profile/{}/",
    "urlMain": "https://www.gamespot.com/",
    "username_claimed": "blue"
  },
  "GeeksforGeeks": {
    "errorMsg": "<title>Login GeeksforGeeks</title>",
    "errorType": "message",
    "url": "https://auth.geeksforgeeks.org/user/{}",
    "urlMain": "https://www.geeksforgeeks.org/",
    "username_claimed": "adam"
  },
  "Genius (Artists)": {
    "errorType": "status_code",
    "url": "https://genius.com/artists/{}",
    "urlMain": "https://genius.com/",
    "username_claimed": "genius"
  },
  "Genius (Users)": {
    "errorType": "status_code",
    "url": "https://genius.com/{}",
    "urlMain": "https://genius.com/",
    "username_claimed": "genius"
  },
  "Gesundheitsfrage": {
    "errorType": "status_code",
    "url": "https://www.gesundheitsfrage.net/nutzer/{}",
    "urlMain": "https://www.gesundheitsfrage.net/",
    "username_claimed": "gutefrage"
  },
  "GetMyUni": {
    "errorType": "status_code",
    "url": "https://www.getmyuni.com/user/{}",
    "urlMain": "https://getmyuni.com/",
    "username_claimed": "Upneet.Grover17"
  },
  "Giant Bomb": {
    "errorType": "status_code",
    "url": "https://www.giantbomb.com/profile/{}/",
    "urlMain": "https://www.giantbomb.com/",
    "username_claimed": "bob"
  },
  "Giphy": {
    "errorType": "status_code",
    "url": "https://giphy.com/{}",
    "urlMain": "https://giphy.com/",
    "username_claimed": "blue"
  },
  "GitBook": {
    "errorType": "status_code",
    "regexCheck": "^[a-zA-Z0-9@_-]$",
    "url": "https://{}.gitbook.io/",
    "urlMain": "https://gitbook.com/",
    "username_claimed": "gitbook"
  },
  "GitHub": {
    "errorType": "status_code",
    "regexCheck": "^[a-zA-Z0-9](?:[a-zA-Z0-9]|-(?=[a-zA-Z0-9])){0,38}$",
    "url": "https://www.github.com/{}",
    "urlMain": "https://www.github.com/",
    "username_claimed": "blue"
  },
  "GitLab": {
    "errorMsg": "[]",
    "errorType": "message",
    "url": "https://gitlab.com/{}",
    "urlMain": "https://gitlab.com/",
    "urlProbe": "https://gitlab.com/api/v4/users?username={}",
    "username_claimed": "blue"
  },
  "Gitee": {
    "errorType": "status_code",
    "url": "https://gitee.com/{}",
    "urlMain": "https://gitee.com/",
    "username_claimed": "wizzer"
  },
  "GoodReads": {
    "errorType": "status_code",
    "url": "https://www.goodreads.com/{}",
    "urlMain": "https://www.goodreads.com/",
    "username_claimed": "blue"
  },
  "Google Play": {
    "errorMsg": "the requested URL was not found on this server",
    "errorType": "message",
    "url": "https://play.google.com/store/apps/developer?id={}",
    "urlMain": "https://play.google.com",
    "username_claimed": "GitHub"
  },
  "Gradle": {
    "errorType": "status_code",
    "regexCheck": "^(?!-)[a-zA-Z0-9-]{3,}(?<!-)$",
    "url": "https://plugins.gradle.org/u/{}",
    "urlMain": "https://gradle.org/",
    "username_claimed": "jetbrains"
  },
  "Grailed": {
    "errorType": "response_url",
    "errorUrl": "https://www.grailed.com/{}",
    "url": "https://www.grailed.com/{}",
    "urlMain": "https://www.grailed.com/",
    "username_claimed": "blue"
  },
  "Gravatar": {
    "errorType": "status_code",
    "regexCheck": "^((?!\\.).)*$",
    "url": "http://en.gravatar.com/{}",
    "urlMain": "http://en.gravatar.com/",
    "username_claimed": "blue"
  },
  "Gumroad": {
    "errorMsg": "Page not found (404) - Gumroad",
    "errorType": "message",
    "url": "https://www.gumroad.com/{}",
    "urlMain": "https://www.gumroad.com/",
    "username_claimed": "blue"
  },
  "Gutefrage": {
    "errorType": "status_code",
    "url": "https://www.gutefrage.net/nutzer/{}",
    "urlMain": "https://www.gutefrage.net/",
    "username_claimed": "gutefrage"
  },
  "HEXRPG": {
    "errorMsg": "Error : User ",
    "errorType": "message",
    "regexCheck": "^[a-zA-Z0-9_ ]{3,20}$",
    "url": "https://www.hexrpg.com/userinfo/{}",
    "urlMain": "https://www.hexrpg.com/",
    "username_claimed": "blue"
  },
  "HackTheBox": {
    "errorType": "status_code",
    "url": "https://forum.hackthebox.eu/profile/{}",
    "urlMain": "https://forum.hackthebox.eu/",
    "username_claimed": "angar"
  },
  "Hackaday": {
    "errorType": "status_code",
    "url": "https://hackaday.io/{}",
    "urlMain": "https://hackaday.io/",
    "username_claimed": "adam"
  },
  "HackerEarth": {
    "errorMsg": "404. URL not found.",
    "errorType": "message",
    "url": "https://hackerearth.com/@{}",
    "urlMain": "https://hackerearth.com/",
    "username_claimed": "naveennamani877"
  },
  "HackerNews": {
    "errorMsg": "No such user.",
    "errorType": "message",
    "url": "https://news.ycombinator.com/user?id={}",
    "urlMain": "https://news.ycombinator.com/",
    "username_claimed": "blue"
  },
  "HackerOne": {
    "errorMsg": "Page not found",
    "errorType": "message",
    "url": "https://hackerone.com/{}",
    "urlMain": "https://hackerone.com/",
    "username_claimed": "stok"
  },
  "HackerRank": {
    "errorMsg": "Something went wrong",
    "errorType": "message",
    "url": "https://hackerrank.com/{}",
    "urlMain": "https://hackerrank.com/",
    "username_claimed": "satznova"
  },
  "Harvard Scholar": {
    "errorType": "status_code",
    "url": "https://scholar.harvard.edu/{}",
    "urlMain": "https://scholar.harvard.edu/",
    "username_claimed": "ousmanekane"
  },
  "Hashnode": {
    "errorType": "status_code",
    "url": "https://hashnode.com/@{}",
    "urlMain": "https://hashnode.com",
    "username_claimed": "blue"
  },
  "Heavy-R": {
    "errorMsg": "Channel not found",
    "errorType": "message",
    "isNSFW": true,
    "url": "https://www.heavy-r.com/user/{}",
    "urlMain": "https://www.heavy-r.com/",
    "username_claimed": "kilroy222"
  },
  "Holopin": {
    "errorMsg": "true",
    "errorType": "message",
    "request_method": "POST",
    "request_payload": {
      "username": "{}"
    },
    "url": "https://holopin.io/@{}",
    "urlMain": "https://holopin.io",
    "urlProbe": "https://www.holopin.io/api/auth/username",
    "username_claimed": "red"
  },
  "Houzz": {
    "errorMsg": "The page you requested was not found.",
    "errorType": "message",
    "url": "https://houzz.com/user/{}",
    "urlMain": "https://houzz.com/",
    "username_claimed": "blue"
  },
  "HubPages": {
    "errorType": "status_code",
    "url": "https://hubpages.com/@{}",
    "urlMain": "https://hubpages.com/",
    "username_claimed": "blue"
  },
  "Hubski": {
    "errorMsg": "No such user",
    "errorType": "message",
    "url": "https://hubski.com/user/{}",
    "urlMain": "https://hubski.com/",
    "username_claimed": "blue"
  },
  "ICQ": {
    "errorType": "status_code",
    "url": "https://icq.im/{}/en",
    "urlMain": "https://icq.com/",
    "username_claimed": "Micheal"
  },
  "IFTTT": {
    "errorMsg": "The requested page or file does not exist",
    "errorType": "message",
    "regexCheck": "^[A-Za-z0-9]{3,35}$",
    "url": "https://www.ifttt.com/p/{}",
    "urlMain": "https://www.ifttt.com/",
    "username_claimed": "blue"
  },
  "Icons8 Community": {
    "errorType": "status_code",
    "url": "https://community.icons8.com/u/{}/summary",
    "urlMain": "https://community.icons8.com/",
    "username_claimed": "thefourCraft"
  },
  "Image Fap": {
    "errorMsg": "Not found",
    "errorType": "message",
    "isNSFW": true,
    "url": "https://www.imagefap.com/profile/{}",
    "urlMain": "https://www.imagefap.com/",
    "username_claimed": "blue"
  },
  "ImgUp.cz": {
    "errorType": "status_code",
    "url": "https://imgup.cz/{}",
    "urlMain": "https://imgup.cz/",
    "username_claimed": "adam"
  },
  "Imgur": {
    "errorType": "status_code",
    "url": "https://imgur.com/user/{}",
    "urlMain": "https://imgur.com/",
    "urlProbe": "https://api.imgur.com/account/v1/accounts/{}?client_id=546c25a59c58ad7",
    "username_claimed": "blue"
  },
  "Instructables": {
    "errorType": "status_code",
    "url": "https://www.instructables.com/member/{}",
    "urlMain": "https://www.instructables.com/",
    "urlProbe": "https://www.instructables.com/json-api/showAuthorExists?screenName={}",
    "username_claimed": "blue"
  },
  "Intigriti": {
    "errorType": "status_code",
    "regexCheck": "[a-z0-9_]{1,25}",
    "request_method": "GET",
    "url": "https://app.intigriti.com/profile/{}",
    "urlMain": "https://app.intigriti.com",
    "urlProbe": "https://api.intigriti.com/user/public/profile/{}",
    "username_claimed": "blue"
  },
  "Ionic Forum": {
    "errorType": "status_code",
    "url": "https://forum.ionicframework.com/u/{}",
    "urlMain": "https://forum.ionicframework.com/",
    "username_claimed": "theblue222"
  },
  "Issuu": {
    "errorType": "status_code",
    "url": "https://issuu.com/{}",
    "urlMain": "https://issuu.com/",
    "username_claimed": "jenny"
  },
  "Itch.io": {
    "errorType": "status_code",
    "regexCheck": "^[a-zA-Z0-9@_-]$",
    "url": "https://{}.itch.io/",
    "urlMain": "https://itch.io/",
    "username_claimed": "blue"
  },
  "Itemfix": {
    "errorMsg": "<title>ItemFix - Channel: </title>",
    "errorType": "message",
    "url": "https://www.itemfix.com/c/{}",
    "urlMain": "https://www.itemfix.com/",
    "username_claimed": "blue"
  },
  "Jellyfin Weblate": {
    "errorType": "status_code",
    "regexCheck": "^[a-zA-Z0-9@._-]{1,150}$",
    "url": "https://translate.jellyfin.org/user/{}/",
    "urlMain": "https://translate.jellyfin.org/",
    "username_claimed": "EraYaN"
  },
  "Jimdo": {
    "errorType": "status_code",
    "noPeriod": "True",
    "regexCheck": "^[a-zA-Z0-9@_-]$",
    "url": "https://{}.jimdosite.com",
    "urlMain": "https://jimdosite.com/",
    "username_claimed": "jenny"
  },
  "Joplin Forum": {
    "errorType": "status_code",
    "url": "https://discourse.joplinapp.org/u/{}",
    "urlMain": "https://discourse.joplinapp.org/",
    "username_claimed": "laurent"
  },
  "KEAKR": {
    "errorType": "status_code",
    "url": "https://www.keakr.com/en/profile/{}",
    "urlMain": "https://www.keakr.com/",
    "username_claimed": "beats"
  },
  "Kaggle": {
    "errorType": "status_code",
    "url": "https://www.kaggle.com/{}",
    "urlMain": "https://www.kaggle.com/",
    "username_claimed": "dansbecker"
  },
  "KeskonfaiFR": {
    "errorType": "status_code",
    "url": "https://keskonfai.fr/@{}",
    "urlMain": "https://keskonfai.fr",
    "username_claimed": "steph_test",
    "username_unclaimed": "noonewouldeverusethis"
  },
  "Keybase": {
    "errorType": "status_code",
    "url": "https://keybase.io/{}",
    "urlMain": "https://keybase.io/",
    "username_claimed": "blue"
  },
  "Kik": {
    "errorMsg": "The page you requested was not found",
    "errorType": "message",
    "url": "https://kik.me/{}",
    "urlMain": "http://kik.me/",
    "urlProbe": "https://ws2.kik.com/user/{}",
    "username_claimed": "blue"
  },
  "Kongregate": {
    "errorMsg": "Sorry, no account with that name was found.",
    "errorType": "message",
    "regexCheck": "^[a-zA-Z][a-zA-Z0-9_-]*$",
    "url": "https://www.kongregate.com/accounts/{}",
    "urlMain": "https://www.kongregate.com/",
    "username_claimed": "blue"
  },
  "LOR": {
    "errorType": "status_code",
    "url": "https://www.linux.org.ru/people/{}/profile",
    "urlMain": "https://linux.org.ru/",
    "username_claimed": "red"
  },
  "Launchpad": {
    "errorType": "status_code",
    "url": "https://launchpad.net/~{}",
    "urlMain": "https://launchpad.net/",
    "username_claimed": "blue"
  },
  "LeetCode": {
    "errorType": "status_code",
    "url": "https://leetcode.com/{}",
    "urlMain": "https://leetcode.com/",
    "username_claimed": "blue"
  },
  "LessWrong": {
    "errorType": "status_code",
    "url": "https://www.lesswrong.com/users/@{}",
    "urlMain": "https://www.lesswrong.com/",
    "username_claimed": "blue"
  },
  "Letterboxd": {
    "errorMsg": "Sorry, we can\u2019t find the page you\u2019ve requested.",
    "errorType": "message",
    "url": "https://letterboxd.com/{}",
    "urlMain": "https://letterboxd.com/",
    "username_claimed": "blue"
  },
  "Lichess": {
    "errorMsg": "Page not found!",
    "errorType": "message",
    "url": "https://lichess.org/@/{}",
    "urlMain": "https://lichess.org",
    "username_claimed": "blue"
  },
  "Linktree": {
    "errorType": "status_code",
    "url": "https://linktr.ee/{}",
    "urlMain": "https://linktr.ee/",
    "username_claimed": "anne"
  },
  "Listed": {
    "errorType": "response_url",
    "errorUrl": "https://listed.to/@{}",
    "url": "https://listed.to/@{}",
    "urlMain": "https://listed.to/",
    "username_claimed": "listed"
  },
  "LiveJournal": {
    "errorType": "status_code",
    "regexCheck": "^[a-zA-Z][a-zA-Z0-9_-]*$",
    "url": "https://{}.livejournal.com",
    "urlMain": "https://www.livejournal.com/",
    "username_claimed": "blue"
  },
  "Lobsters": {
    "errorType": "status_code",
    "regexCheck": "[A-Za-z0-9][A-Za-z0-9_-]{0,24}",
    "url": "https://lobste.rs/u/{}",
    "urlMain": "https://lobste.rs/",
    "username_claimed": "jcs"
  },
  "Lolchess": {
    "errorMsg": "No search results",
    "errorType": "message",
    "url": "https://lolchess.gg/profile/na/{}",
    "urlMain": "https://lolchess.gg/",
    "username_claimed": "blue"
  },
  "LottieFiles": {
    "errorType": "status_code",
    "url": "https://lottiefiles.com/{}",
    "urlMain": "https://lottiefiles.com/",
    "username_claimed": "lottiefiles"
  },
  "LushStories": {
    "errorType": "status_code",
    "isNSFW": true,
    "url": "https://www.lushstories.com/profile/{}",
    "urlMain": "https://www.lushstories.com/",
    "username_claimed": "chris_brown"
  },
  "MMORPG Forum": {
    "errorType": "status_code",
    "url": "https://forums.mmorpg.com/profile/{}",
    "urlMain": "https://forums.mmorpg.com/",
    "username_claimed": "goku"
  },
  "Mapify": {
    "errorType": "response_url",
    "errorUrl": "https://mapify.travel/{}",
    "url": "https://mapify.travel/{}",
    "urlMain": "https://mapify.travel/",
    "username_claimed": "mapify"
  },
  "Medium": {
    "errorMsg": "<body",
    "errorType": "message",
    "url": "https://medium.com/@{}",
    "urlMain": "https://medium.com/",
    "urlProbe": "https://medium.com/feed/@{}",
    "username_claimed": "blue"
  },
  "Memrise": {
    "errorType": "status_code",
    "url": "https://www.memrise.com/user/{}/",
    "urlMain": "https://www.memrise.com/",
    "username_claimed": "blue"
  },
  "Minecraft": {
    "errorCode": 204,
    "errorType": "status_code",
    "url": "https://api.mojang.com/users/profiles/minecraft/{}",
    "urlMain": "https://minecraft.net/",
    "username_claimed": "blue"
  },
  "MixCloud": {
    "errorType": "status_code",
    "url": "https://www.mixcloud.com/{}/",
    "urlMain": "https://www.mixcloud.com/",
    "urlProbe": "https://api.mixcloud.com/{}/",
    "username_claimed": "jenny"
  },
  "Modelhub": {
    "errorType": "status_code",
    "isNSFW": true,
    "url": "https://www.modelhub.com/{}/videos",
    "urlMain": "https://www.modelhub.com/",
    "username_claimed": "secretcrush"
  },
  "Monkeytype": {
    "errorType": "status_code",
    "url": "https://monkeytype.com/profile/{}",
    "urlMain": "https://monkeytype.com/",
    "urlProbe": "https://api.monkeytype.com/users/{}/profile",
    "username_claimed": "Lost_Arrow",
    "username_unclaimed": "noonewouldeverusethis7"
  },
  "Motherless": {
    "errorMsg": "no longer a member",
    "errorType": "message",
    "isNSFW": true,
    "url": "https://motherless.com/m/{}",
    "urlMain": "https://motherless.com/",
    "username_claimed": "hacker"
  },
  "Motorradfrage": {
    "errorType": "status_code",
    "url": "https://www.motorradfrage.net/nutzer/{}",
    "urlMain": "https://www.motorradfrage.net/",
    "username_claimed": "gutefrage"
  },
  "MyAnimeList": {
    "errorType": "status_code",
    "url": "https://myanimelist.net/profile/{}",
    "urlMain": "https://myanimelist.net/",
    "username_claimed": "blue"
  },
  "MyMiniFactory": {
    "errorType": "status_code",
    "url": "https://www.myminifactory.com/users/{}",
    "urlMain": "https://www.myminifactory.com/",
    "username_claimed": "blue"
  },
  "Mydramalist": {
    "errorMsg": "Sign in - MyDramaList",
    "errorType": "message",
    "url": "https://www.mydramalist.com/profile/{}",
    "urlMain": "https://mydramalist.com",
    "username_claimed": "elhadidy12398"
  },
  "Myspace": {
    "errorType": "status_code",
    "url": "https://myspace.com/{}",
    "urlMain": "https://myspace.com/",
    "username_claimed": "blue"
  },
  "NICommunityForum": {
    "errorMsg": "The page you were looking for could not be found.",
    "errorType": "message",
    "url": "https://community.native-instruments.com/profile/{}",
    "urlMain": "https://www.native-instruments.com/forum/",
    "username_claimed": "jambert"
  },
  "NationStates Nation": {
    "errorMsg": "Was this your nation? It may have ceased to exist due to inactivity, but can rise again!",
    "errorType": "message",
    "url": "https://nationstates.net/nation={}",
    "urlMain": "https://nationstates.net",
    "username_claimed": "the_holy_principality_of_saint_mark"
  },
  "NationStates Region": {
    "errorMsg": "does not exist.",
    "errorType": "message",
    "url": "https://nationstates.net/region={}",
    "urlMain": "https://nationstates.net",
    "username_claimed": "the_west_pacific"
  },
  "Naver": {
    "errorType": "status_code",
    "url": "https://blog.naver.com/{}",
    "urlMain": "https://naver.com",
    "username_claimed": "blue"
  },
  "Needrom": {
    "errorType": "status_code",
    "url": "https://www.needrom.com/author/{}/",
    "urlMain": "https://www.needrom.com/",
    "username_claimed": "needrom"
  },
  "Newgrounds": {
    "errorType": "status_code",
    "regexCheck": "^[a-zA-Z][a-zA-Z0-9_-]*$",
    "url": "https://{}.newgrounds.com",
    "urlMain": "https://newgrounds.com",
    "username_claimed": "blue"
  },
  "Nextcloud Forum": {
    "errorType": "status_code",
    "regexCheck": "^(?![.-])[a-zA-Z0-9_.-]{3,20}$",
    "url": "https://help.nextcloud.com/u/{}/summary",
    "urlMain": "https://nextcloud.com/",
    "username_claimed": "blue"
  },
  "Nightbot": {
    "errorType": "status_code",
    "url": "https://nightbot.tv/t/{}/commands",
    "urlMain": "https://nightbot.tv/",
    "urlProbe": "https://api.nightbot.tv/1/channels/t/{}",
    "username_claimed": "green"
  },
  "Ninja Kiwi": {
    "errorType": "response_url",
    "errorUrl": "https://ninjakiwi.com/profile/{}",
    "url": "https://ninjakiwi.com/profile/{}",
    "urlMain": "https://ninjakiwi.com/",
    "username_claimed": "Kyruko"
  },
  "NintendoLife": {
    "errorType": "status_code",
    "url": "https://www.nintendolife.com/users/{}",
    "urlMain": "https://www.nintendolife.com/",
    "username_claimed": "goku"
  },
  "NitroType": {
    "errorMsg": "<title>Nitro Type | Competitive Typing Game | Race Your Friends</title>",
    "errorType": "message",
    "url": "https://www.nitrotype.com/racer/{}",
    "urlMain": "https://www.nitrotype.com/",
    "username_claimed": "jianclash"
  },
  "NotABug.org": {
    "errorType": "status_code",
    "url": "https://notabug.org/{}",
    "urlMain": "https://notabug.org/",
    "urlProbe": "https://notabug.org/{}/followers",
    "username_claimed": "red"
  },
  "Nyaa.si": {
    "errorType": "status_code",
    "url": "https://nyaa.si/user/{}",
    "urlMain": "https://nyaa.si/",
    "username_claimed": "blue"
  },
  "OGUsers": {
    "errorType": "status_code",
    "url": "https://ogu.gg/{}",
    "urlMain": "https://ogu.gg/",
    "username_claimed": "ogusers"
  },
  "OpenStreetMap": {
    "errorType": "status_code",
    "url": "https://www.openstreetmap.org/user/{}",
    "urlMain": "https://www.openstreetmap.org/",
    "username_claimed": "blue"
  },
  "Opensource": {
    "errorType": "status_code",
    "url": "https://opensource.com/users/{}",
    "urlMain": "https://opensource.com/",
    "username_claimed": "red"
  },
  "Oracle Community": {
    "errorType": "status_code",
    "url": "https://community.oracle.com/people/{}",
    "urlMain": "https://community.oracle.com",
    "username_claimed": "dev"
  },
  "OurDJTalk": {
    "errorMsg": "The specified member cannot be found",
    "errorType": "message",
    "url": "https://ourdjtalk.com/members?username={}",
    "urlMain": "https://ourdjtalk.com/",
    "username_claimed": "steve"
  },
  "PCGamer": {
    "errorMsg": "The specified member cannot be found. Please enter a member's entire name.",
    "errorType": "message",
    "url": "https://forums.pcgamer.com/members/?username={}",
    "urlMain": "https://pcgamer.com",
    "username_claimed": "admin"
  },
  "PSNProfiles.com": {
    "errorType": "response_url",
    "errorUrl": "https://psnprofiles.com/?psnId={}",
    "url": "https://psnprofiles.com/{}",
    "urlMain": "https://psnprofiles.com/",
    "username_claimed": "blue"
  },
  "Packagist": {
    "errorType": "response_url",
    "errorUrl": "https://packagist.org/search/?q={}&reason=vendor_not_found",
    "url": "https://packagist.org/packages/{}/",
    "urlMain": "https://packagist.org/",
    "username_claimed": "psr"
  },
  "Pastebin": {
    "errorMsg": "Not Found (#404)",
    "errorType": "message",
    "url": "https://pastebin.com/u/{}",
    "urlMain": "https://pastebin.com/",
    "username_claimed": "blue"
  },
  "Patreon": {
    "errorType": "status_code",
    "url": "https://www.patreon.com/{}",
    "urlMain": "https://www.patreon.com/",
    "username_claimed": "blue"
  },
  "PepperIT": {
    "errorMsg": "La pagina che hai provato a raggiungere non si trova qui",
    "errorType": "message",
    "url": "https://www.pepper.it/profile/{}/overview",
    "urlMain": "https://www.pepper.it",
    "username_claimed": "asoluinostrisca"
  },
  "Periscope": {
    "errorType": "status_code",
    "url": "https://www.periscope.tv/{}/",
    "urlMain": "https://www.periscope.tv/",
    "username_claimed": "blue"
  },
  "Pinkbike": {
    "errorType": "status_code",
    "url": "https://www.pinkbike.com/u/{}/",
    "urlMain": "https://www.pinkbike.com/",
    "username_claimed": "blue"
  },
  "PlayStore": {
    "errorType": "status_code",
    "url": "https://play.google.com/store/apps/developer?id={}",
    "urlMain": "https://play.google.com/store",
    "username_claimed": "Facebook"
  },
  "PocketStars": {
    "errorMsg": "Join Your Favorite Adult Stars",
    "errorType": "message",
    "isNSFW": true,
    "url": "https://pocketstars.com/{}",
    "urlMain": "https://pocketstars.com/",
    "username_claimed": "hacker"
  },
  "Pokemon Showdown": {
    "errorType": "status_code",
    "url": "https://pokemonshowdown.com/users/{}",
    "urlMain": "https://pokemonshowdown.com",
    "username_claimed": "blue"
  },
  "Polarsteps": {
    "errorType": "status_code",
    "url": "https://polarsteps.com/{}",
    "urlMain": "https://polarsteps.com/",
    "urlProbe": "https://api.polarsteps.com/users/byusername/{}",
    "username_claimed": "james"
  },
  "Polygon": {
    "errorType": "status_code",
    "url": "https://www.polygon.com/users/{}",
    "urlMain": "https://www.polygon.com/",
    "username_claimed": "swiftstickler"
  },
  "Polymart": {
    "errorMsg": "Looks like we couldn't find this user. Sorry!",
    "errorType": "message",
    "url": "https://polymart.org/user/{}",
    "urlMain": "https://polymart.org/",
    "username_claimed": "craciu25yt"
  },
  "Pornhub": {
    "errorType": "status_code",
    "isNSFW": true,
    "url": "https://pornhub.com/users/{}",
    "urlMain": "https://pornhub.com/",
    "username_claimed": "blue"
  },
  "ProductHunt": {
    "errorMsg": "We seem to have lost this page",
    "errorType": "message",
    "url": "https://www.producthunt.com/@{}",
    "urlMain": "https://www.producthunt.com/",
    "username_claimed": "jenny"
  },
  "PromoDJ": {
    "errorType": "status_code",
    "url": "http://promodj.com/{}",
    "urlMain": "http://promodj.com/",
    "username_claimed": "blue"
  },
  "PyPi": {
    "errorType": "status_code",
    "url": "https://pypi.org/user/{}",
    "urlMain": "https://pypi.org",
    "username_claimed": "Blue"
  },
  "Rajce.net": {
    "errorType": "status_code",
    "regexCheck": "^[a-zA-Z0-9@_-]$",
    "url": "https://{}.rajce.idnes.cz/",
    "urlMain": "https://www.rajce.idnes.cz/",
    "username_claimed": "blue"
  },
  "Rate Your Music": {
    "errorType": "status_code",
    "url": "https://rateyourmusic.com/~{}",
    "urlMain": "https://rateyourmusic.com/",
    "username_claimed": "blue"
  },
  "Rclone Forum": {
    "errorType": "status_code",
    "url": "https://forum.rclone.org/u/{}",
    "urlMain": "https://forum.rclone.org/",
    "username_claimed": "ncw"
  },
  "RedTube": {
    "errorType": "status_code",
    "isNSFW": true,
    "url": "https://www.redtube.com/users/{}",
    "urlMain": "https://www.redtube.com/",
    "username_claimed": "hacker"
  },
  "Redbubble": {
    "errorType": "status_code",
    "url": "https://www.redbubble.com/people/{}",
    "urlMain": "https://www.redbubble.com/",
    "username_claimed": "blue"
  },
  "Reddit": {
    "errorMsg": "Sorry, nobody on Reddit goes by that name.",
    "errorType": "message",
    "headers": {
      "accept-language": "en-US,en;q=0.9"
    },
    "url": "https://www.reddit.com/user/{}",
    "urlMain": "https://www.reddit.com/",
    "username_claimed": "blue"
  },
  "Reisefrage": {
    "errorType": "status_code",
    "url": "https://www.reisefrage.net/nutzer/{}",
    "urlMain": "https://www.reisefrage.net/",
    "username_claimed": "reisefrage"
  },
  "Replit.com": {
    "errorType": "status_code",
    "url": "https://replit.com/@{}",
    "urlMain": "https://replit.com/",
    "username_claimed": "blue"
  },
  "ResearchGate": {
    "errorType": "response_url",
    "errorUrl": "https://www.researchgate.net/directory/profiles",
    "regexCheck": "\\w+_\\w+",
    "url": "https://www.researchgate.net/profile/{}",
    "urlMain": "https://www.researchgate.net/",
    "username_claimed": "John_Smith"
  },
  "ReverbNation": {
    "errorMsg": "Sorry, we couldn't find that page",
    "errorType": "message",
    "url": "https://www.reverbnation.com/{}",
    "urlMain": "https://www.reverbnation.com/",
    "username_claimed": "blue"
  },
  "Roblox": {
    "errorMsg": "Page cannot be found or no longer exists",
    "errorType": "message",
    "url": "https://www.roblox.com/user.aspx?username={}",
    "urlMain": "https://www.roblox.com/",
    "username_claimed": "bluewolfekiller"
  },
  "RocketTube": {
    "errorMsg": "OOPS! Houston, we have a problem",
    "errorType": "message",
    "isNSFW": true,
    "url": "https://www.rockettube.com/{}",
    "urlMain": "https://www.rockettube.com/",
    "username_claimed": "Tatteddick5600"
  },
  "RoyalCams": {
    "errorType": "status_code",
    "url": "https://royalcams.com/profile/{}",
    "urlMain": "https://royalcams.com",
    "username_claimed": "asuna-black"
  },
  "RubyGems": {
    "errorType": "status_code",
    "regexCheck": "^[a-zA-Z][a-zA-Z0-9_-]{1,40}",
    "url": "https://rubygems.org/profiles/{}",
    "urlMain": "https://rubygems.org/",
    "username_claimed": "blue"
  },
  "Rumble": {
    "errorType": "status_code",
    "url": "https://rumble.com/user/{}",
    "urlMain": "https://rumble.com/",
    "username_claimed": "John"
  },
  "RuneScape": {
    "errorMsg": "{\"error\":\"NO_PROFILE\",\"loggedIn\":\"false\"}",
    "errorType": "message",
    "regexCheck": "^(?! )[\\w -]{1,12}(?<! )$",
    "url": "https://apps.runescape.com/runemetrics/app/overview/player/{}",
    "urlMain": "https://www.runescape.com/",
    "urlProbe": "https://apps.runescape.com/runemetrics/profile/profile?user={}",
    "username_claimed": "L33"
  },
  "SWAPD": {
    "errorType": "status_code",
    "url": "https://swapd.co/u/{}",
    "urlMain": "https://swapd.co/",
    "username_claimed": "swapd"
  },
  "Sbazar.cz": {
    "errorType": "status_code",
    "url": "https://www.sbazar.cz/{}",
    "urlMain": "https://www.sbazar.cz/",
    "username_claimed": "blue"
  },
  "Scratch": {
    "errorType": "status_code",
    "url": "https://scratch.mit.edu/users/{}",
    "urlMain": "https://scratch.mit.edu/",
    "username_claimed": "griffpatch"
  },
  "Scribd": {
    "errorMsg": "Page not found",
    "errorType": "message",
    "url": "https://www.scribd.com/{}",
    "urlMain": "https://www.scribd.com/",
    "username_claimed": "blue"
  },
  "ShitpostBot5000": {
    "errorType": "status_code",
    "url": "https://www.shitpostbot.com/user/{}",
    "urlMain": "https://www.shitpostbot.com/",
    "username_claimed": "blue"
  },
  "Shpock": {
    "errorType": "status_code",
    "url": "https://www.shpock.com/shop/{}/items",
    "urlMain": "https://www.shpock.com/",
    "username_claimed": "user"
  },
  "Signal": {
    "errorMsg": "Oops! That page doesn\u2019t exist or is private.",
    "errorType": "message",
    "url": "https://community.signalusers.org/u/{}",
    "urlMain": "https://community.signalusers.org",
    "username_claimed": "jlund"
  },
  "Sketchfab": {
    "errorType": "status_code",
    "url": "https://sketchfab.com/{}",
    "urlMain": "https://sketchfab.com/",
    "username_claimed": "blue"
  },
  "Slack": {
    "errorType": "status_code",
    "regexCheck": "^[a-zA-Z][a-zA-Z0-9_-]*$",
    "url": "https://{}.slack.com",
    "urlMain": "https://slack.com",
    "username_claimed": "blue"
  },
  "Slant": {
    "errorType": "status_code",
    "regexCheck": "^.{2,32}$",
    "url": "https://www.slant.co/users/{}",
    "urlMain": "https://www.slant.co/",
    "username_claimed": "blue"
  },
  "Slashdot": {
    "errorMsg": "user you requested does not exist",
    "errorType": "message",
    "url": "https://slashdot.org/~{}",
    "urlMain": "https://slashdot.org",
    "username_claimed": "blue"
  },
  "SlideShare": {
    "errorType": "status_code",
    "url": "https://slideshare.net/{}",
    "urlMain": "https://slideshare.net/",
    "username_claimed": "blue"
  },
  "Slides": {
    "errorType": "status_code",
    "url": "https://slides.com/{}",
    "urlMain": "https://slides.com/",
    "username_claimed": "blue"
  },
  "SmugMug": {
    "errorType": "status_code",
    "url": "https://{}.smugmug.com",
    "urlMain": "https://smugmug.com",
    "username_claimed": "winchester"
  },
  "Smule": {
    "errorMsg": "Smule | Page Not Found (404)",
    "errorType": "message",
    "url": "https://www.smule.com/{}",
    "urlMain": "https://www.smule.com/",
    "username_claimed": "blue"
  },
  "Snapchat": {
    "errorType": "status_code",
    "regexCheck": "^[a-z][a-z-_.]{3,15}",
    "request_method": "GET",
    "url": "https://www.snapchat.com/add/{}",
    "urlMain": "https://www.snapchat.com",
    "username_claimed": "teamsnapchat"
  },
  "SoundCloud": {
    "errorType": "status_code",
    "url": "https://soundcloud.com/{}",
    "urlMain": "https://soundcloud.com/",
    "username_claimed": "blue"
  },
  "SourceForge": {
    "errorType": "status_code",
    "url": "https://sourceforge.net/u/{}",
    "urlMain": "https://sourceforge.net/",
    "username_claimed": "blue"
  },
  "SoylentNews": {
    "errorMsg": "The user you requested does not exist, no matter how much you wish this might be the case.",
    "errorType": "message",
    "url": "https://soylentnews.org/~{}",
    "urlMain": "https://soylentnews.org",
    "username_claimed": "adam"
  },
  "Speedrun.com": {
    "errorMsg": "Not found",
    "errorType": "message",
    "url": "https://speedrun.com/user/{}",
    "urlMain": "https://speedrun.com/",
    "username_claimed": "3Tau"
  },
  "Splice": {
    "errorType": "status_code",
    "url": "https://splice.com/{}",
    "urlMain": "https://splice.com/",
    "username_claimed": "splice"
  },
  "Splits.io": {
    "errorType": "status_code",
    "url": "https://splits.io/users/{}",
    "urlMain": "https://splits.io",
    "username_claimed": "cambosteve"
  },
  "Sporcle": {
    "errorType": "status_code",
    "url": "https://www.sporcle.com/user/{}/people",
    "urlMain": "https://www.sporcle.com/",
    "username_claimed": "blue"
  },
  "Sportlerfrage": {
    "errorType": "status_code",
    "url": "https://www.sportlerfrage.net/nutzer/{}",
    "urlMain": "https://www.sportlerfrage.net/",
    "username_claimed": "sportlerfrage"
  },
  "SportsRU": {
    "errorType": "status_code",
    "url": "https://www.sports.ru/profile/{}/",
    "urlMain": "https://www.sports.ru/",
    "username_claimed": "blue"
  },
  "Spotify": {
    "errorType": "status_code",
    "headers": {
      "user-agent": "PostmanRuntime/7.29.2"
    },
    "url": "https://open.spotify.com/user/{}",
    "urlMain": "https://open.spotify.com/",
    "username_claimed": "blue"
  },
  "Star Citizen": {
    "errorMsg": "404",
    "errorType": "message",
    "url": "https://robertsspaceindustries.com/citizens/{}",
    "urlMain": "https://robertsspaceindustries.com/",
    "username_claimed": "blue"
  },
  "SteamGroup": {
    "errorMsg": "No group could be retrieved for the given URL",
    "errorType": "message",
    "url": "https://steamcommunity.com/groups/{}",
    "urlMain": "https://steamcommunity.com/",
    "username_claimed": "blue"
  },
  "Strava": {
    "errorMsg": "Strava | Running, Cycling &amp; Hiking App - Train, Track &amp; Share",
    "errorType": "message",
    "url": "https://www.strava.com/athletes/{}",
    "urlMain": "https://www.strava.com/",
    "username_claimed": "blue"
  },
  "SublimeForum": {
    "errorType": "status_code",
    "url": "https://forum.sublimetext.com/u/{}",
    "urlMain": "https://forum.sublimetext.com/",
    "username_claimed": "blue"
  },
  "TETR.IO": {
    "errorMsg": "No such user!",
    "errorType": "message",
    "url": "https://ch.tetr.io/u/{}",
    "urlMain": "https://tetr.io",
    "urlProbe": "https://ch.tetr.io/api/users/{}",
    "username_claimed": "osk"
  },
  "TLDR Legal": {
    "errorType": "status_code",
    "regexCheck": "^[a-zA-Z0-9]{3,20}$",
    "url": "https://tldrlegal.com/users/{}/",
    "urlMain": "https://tldrlegal.com/",
    "username_claimed": "kevin"
  },
  "TRAKTRAIN": {
    "errorType": "status_code",
    "url": "https://traktrain.com/{}",
    "urlMain": "https://traktrain.com/",
    "username_claimed": "traktrain"
  },
  "Telegram": {
    "errorMsg": "<meta property=\"og:description\" content=\"\">",
    "errorType": "message",
    "regexCheck": "^[a-zA-Z0-9_]{5,32}[^_]$",
    "url": "https://t.me/{}",
    "urlMain": "https://t.me/",
    "username_claimed": "roopeshvs"
  },
  "Tellonym.me": {
    "errorType": "status_code",
    "url": "https://tellonym.me/{}",
    "urlMain": "https://tellonym.me/",
    "username_claimed": "blue"
  },
  "Tenor": {
    "errorType": "status_code",
    "regexCheck": "^[A-Za-z0-9_]{2,32}$",
    "url": "https://tenor.com/users/{}",
    "urlMain": "https://tenor.com/",
    "username_claimed": "red"
  },
  "ThemeForest": {
    "errorType": "status_code",
    "url": "https://themeforest.net/user/{}",
    "urlMain": "https://themeforest.net/",
    "username_claimed": "user"
  },
  "TikTok": {
    "errorType": "status_code",
    "url": "https://tiktok.com/@{}",
    "urlMain": "https://tiktok.com/",
    "username_claimed": "red"
  },
  "TnAFlix": {
    "errorType": "status_code",
    "isNSFW": true,
    "url": "https://www.tnaflix.com/profile/{}",
    "urlMain": "https://www.tnaflix.com/",
    "username_claimed": "hacker"
  },
  "TradingView": {
    "errorType": "status_code",
    "request_method": "GET",
    "url": "https://www.tradingview.com/u/{}/",
    "urlMain": "https://www.tradingview.com/",
    "username_claimed": "blue"
  },
  "Trakt": {
    "errorType": "status_code",
    "regexCheck": "^[^.]*$",
    "url": "https://www.trakt.tv/users/{}",
    "urlMain": "https://www.trakt.tv/",
    "username_claimed": "blue"
  },
  "TrashboxRU": {
    "errorType": "status_code",
    "regexCheck": "^[A-Za-z0-9_-]{3,16}$",
    "url": "https://trashbox.ru/users/{}",
    "urlMain": "https://trashbox.ru/",
    "username_claimed": "blue"
  },
  "Trawelling": {
    "errorType": "status_code",
    "url": "https://traewelling.de/@{}",
    "urlMain": "https://traewelling.de/",
    "username_claimed": "lassestolley"
  },
  "Trello": {
    "errorMsg": "model not found",
    "errorType": "message",
    "url": "https://trello.com/{}",
    "urlMain": "https://trello.com/",
    "urlProbe": "https://trello.com/1/Members/{}",
    "username_claimed": "blue"
  },
  "TryHackMe": {
    "errorMsg": "{\"success\":false}",
    "errorType": "message",
    "regexCheck": "^[a-zA-Z0-9.]{1,16}$",
    "url": "https://tryhackme.com/p/{}",
    "urlMain": "https://tryhackme.com/",
    "urlProbe": "https://tryhackme.com/api/user/exist/{}",
    "username_claimed": "ashu"
  },
  "Tuna": {
    "errorType": "status_code",
    "regexCheck": "^[a-z0-9]{4,40}$",
    "url": "https://tuna.voicemod.net/user/{}",
    "urlMain": "https://tuna.voicemod.net/",
    "username_claimed": "bob"
  },
  "Tweakers": {
    "errorType": "status_code",
    "url": "https://tweakers.net/gallery/{}",
    "urlMain": "https://tweakers.net",
    "username_claimed": "femme"
  },
  "Twitch": {
    "errorType": "status_code",
    "url": "https://www.twitch.tv/{}",
    "urlMain": "https://www.twitch.tv/",
    "urlProbe": "https://m.twitch.tv/{}",
    "username_claimed": "jenny"
  },
  "Twitter": {
    "errorMsg": "<div class=\"error-panel\"><span>User ",
    "errorType": "message",
    "regexCheck": "^[a-zA-Z0-9_]{1,15}$",
    "url": "https://twitter.com/{}",
    "urlMain": "https://twitter.com/",
    "urlProbe": "https://nitter.net/{}",
    "username_claimed": "blue"
  },
  "Typeracer": {
    "errorMsg": "Profile Not Found",
    "errorType": "message",
    "url": "https://data.typeracer.com/pit/profile?user={}",
    "urlMain": "https://typeracer.com",
    "username_claimed": "blue"
  },
  "Ultimate-Guitar": {
    "errorType": "status_code",
    "url": "https://ultimate-guitar.com/u/{}",
    "urlMain": "https://ultimate-guitar.com/",
    "username_claimed": "blue"
  },
  "Unsplash": {
    "errorType": "status_code",
    "regexCheck": "^[a-z0-9_]{1,60}$",
    "url": "https://unsplash.com/@{}",
    "urlMain": "https://unsplash.com/",
    "username_claimed": "jenny"
  },
  "VK": {
    "errorType": "response_url",
    "errorUrl": "https://www.quora.com/profile/{}",
    "url": "https://vk.com/{}",
    "urlMain": "https://vk.com/",
    "username_claimed": "brown"
  },
  "VSCO": {
    "errorType": "status_code",
    "url": "https://vsco.co/{}",
    "urlMain": "https://vsco.co/",
    "username_claimed": "blue"
  },
  "Velomania": {
    "errorMsg": "\u041f\u043e\u043b\u044c\u0437\u043e\u0432\u0430\u0442\u0435\u043b\u044c \u043d\u0435 \u0437\u0430\u0440\u0435\u0433\u0438\u0441\u0442\u0440\u0438\u0440\u043e\u0432\u0430\u043d \u0438 \u043d\u0435 \u0438\u043c\u0435\u0435\u0442 \u043f\u0440\u043e\u0444\u0438\u043b\u044f \u0434\u043b\u044f \u043f\u0440\u043e\u0441\u043c\u043e\u0442\u0440\u0430.",
    "errorType": "message",
    "url": "https://forum.velomania.ru/member.php?username={}",
    "urlMain": "https://forum.velomania.ru/",
    "username_claimed": "red"
  },
  "Venmo": {
    "errorMsg": [
      "Venmo | Page Not Found"
    ],
    "errorType": "message",
    "headers": {
      "Host": "account.venmo.com"
    },
    "url": "https://account.venmo.com/u/{}",
    "urlMain": "https://venmo.com/",
    "urlProbe": "https://test1.venmo.com/u/{}",
    "username_claimed": "jenny"
  },
  "Vero": {
    "errorType": "status_code",
    "request_method": "GET",
    "url": "https://vero.co/{}",
    "urlMain": "https://vero.co/",
    "username_claimed": "blue"
  },
  "Vimeo": {
    "errorType": "status_code",
    "url": "https://vimeo.com/{}",
    "urlMain": "https://vimeo.com/",
    "username_claimed": "blue"
  },
  "Virgool": {
    "errorMsg": "\u06f4\u06f0\u06f4",
    "errorType": "message",
    "url": "https://virgool.io/@{}",
    "urlMain": "https://virgool.io/",
    "username_claimed": "blue"
  },
  "VirusTotal": {
    "errorType": "status_code",
    "request_method": "GET",
    "url": "https://www.virustotal.com/gui/user/{}",
    "urlMain": "https://www.virustotal.com/",
    "urlProbe": "https://www.virustotal.com/ui/users/{}/avatar",
    "username_claimed": "blue"
  },
  "WICG Forum": {
    "errorType": "status_code",
    "regexCheck": "^(?![.-])[a-zA-Z0-9_.-]{3,20}$",
    "url": "https://discourse.wicg.io/u/{}/summary",
    "urlMain": "https://discourse.wicg.io/",
    "username_claimed": "stefano"
  },
  "Warrior Forum": {
    "errorType": "status_code",
    "url": "https://www.warriorforum.com/members/{}.html",
    "urlMain": "https://www.warriorforum.com/",
    "username_claimed": "blue"
  },
  "Wattpad": {
    "errorType": "status_code",
    "url": "https://www.wattpad.com/user/{}",
    "urlMain": "https://www.wattpad.com/",
    "urlProbe": "https://www.wattpad.com/api/v3/users/{}/",
    "username_claimed": "Dogstho7951"
  },
  "WebNode": {
    "errorType": "status_code",
    "regexCheck": "^[a-zA-Z0-9@_-]$",
    "url": "https://{}.webnode.cz/",
    "urlMain": "https://www.webnode.cz/",
    "username_claimed": "radkabalcarova"
  },
  "Weblate": {
    "errorType": "status_code",
    "regexCheck": "^[a-zA-Z0-9@._-]{1,150}$",
    "url": "https://hosted.weblate.org/user/{}/",
    "urlMain": "https://hosted.weblate.org/",
    "username_claimed": "adam"
  },
  "Weebly": {
    "errorType": "status_code",
    "url": "https://{}.weebly.com/",
    "urlMain": "https://weebly.com/",
    "username_claimed": "blue"
  },
  "Whonix Forum": {
    "errorType": "status_code",
    "url": "https://forums.whonix.org/u/{}/summary",
    "urlMain": "https://forums.whonix.org/",
    "username_claimed": "red"
  },
  "Wikidot": {
    "errorMsg": "User does not exist.",
    "errorType": "message",
    "url": "http://www.wikidot.com/user:info/{}",
    "urlMain": "http://www.wikidot.com/",
    "username_claimed": "blue"
  },
  "Wikipedia": {
    "errorMsg": "centralauth-admin-nonexistent:",
    "errorType": "message",
    "url": "https://en.wikipedia.org/wiki/Special:CentralAuth/{}?uselang=qqx",
    "urlMain": "https://www.wikipedia.org/",
    "username_claimed": "Hoadlck"
  },
  "Windy": {
    "errorType": "status_code",
    "url": "https://community.windy.com/user/{}",
    "urlMain": "https://windy.com/",
    "username_claimed": "blue"
  },
  "Wix": {
    "errorType": "status_code",
    "regexCheck": "^[a-zA-Z0-9@_-]$",
    "url": "https://{}.wix.com",
    "urlMain": "https://wix.com/",
    "username_claimed": "support"
  },
  "WolframalphaForum": {
    "errorType": "status_code",
    "url": "https://community.wolfram.com/web/{}/home",
    "urlMain": "https://community.wolfram.com/",
    "username_claimed": "unico"
  },
  "WordPress": {
    "errorType": "response_url",
    "errorUrl": "wordpress.com/typo/?subdomain=",
    "regexCheck": "^[a-zA-Z][a-zA-Z0-9_-]*$",
    "url": "https://{}.wordpress.com/",
    "urlMain": "https://wordpress.com",
    "username_claimed": "blue"
  },
  "WordPressOrg": {
    "errorType": "response_url",
    "errorUrl": "https://wordpress.org",
    "url": "https://profiles.wordpress.org/{}/",
    "urlMain": "https://wordpress.org/",
    "username_claimed": "blue"
  },
  "Wordnik": {
    "errorMsg": "Page Not Found",
    "errorType": "message",
    "regexCheck": "^[a-zA-Z0-9_.+-]{1,40}$",
    "url": "https://www.wordnik.com/users/{}",
    "urlMain": "https://www.wordnik.com/",
    "username_claimed": "blue"
  },
  "Wykop": {
    "errorType": "status_code",
    "url": "https://www.wykop.pl/ludzie/{}",
    "urlMain": "https://www.wykop.pl",
    "username_claimed": "blue"
  },
  "Xbox Gamertag": {
    "errorType": "status_code",
    "url": "https://xboxgamertag.com/search/{}",
    "urlMain": "https://xboxgamertag.com/",
    "username_claimed": "red"
  },
  "Xvideos": {
    "errorType": "status_code",
    "isNSFW": true,
    "url": "https://xvideos.com/profiles/{}",
    "urlMain": "https://xvideos.com/",
    "username_claimed": "blue"
  },
  "YandexMusic": {
    "errorType": "status_code",
    "url": "https://music.yandex/users/{}/playlists",
    "urlMain": "https://music.yandex",
    "username_claimed": "ya.playlist"
  },
  "YouNow": {
    "errorMsg": "No users found",
    "errorType": "message",
    "url": "https://www.younow.com/{}/",
    "urlMain": "https://www.younow.com/",
    "urlProbe": "https://api.younow.com/php/api/broadcast/info/user={}/",
    "username_claimed": "blue"
  },
  "YouPic": {
    "errorType": "status_code",
    "url": "https://youpic.com/photographer/{}/",
    "urlMain": "https://youpic.com/",
    "username_claimed": "blue"
  },
  "YouPorn": {
    "errorType": "status_code",
    "isNSFW": true,
    "url": "https://youporn.com/uservids/{}",
    "urlMain": "https://youporn.com",
    "username_claimed": "blue"
  },
  "Zhihu": {
    "errorMsg": "404",
    "errorType": "message",
    "url": "https://www.zhihu.com/people/{}",
    "urlMain": "https://www.zhihu.com/",
    "username_claimed": "blue"
  },
  "akniga": {
    "errorType": "status_code",
    "url": "https://akniga.org/profile/{}",
    "urlMain": "https://akniga.org/profile/blue/",
    "username_claimed": "blue"
  },
  "authorSTREAM": {
    "errorType": "status_code",
    "url": "http://www.authorstream.com/{}/",
    "urlMain": "http://www.authorstream.com/",
    "username_claimed": "blue"
  },
  "babyRU": {
    "errorMsg": "\u0421\u0442\u0440\u0430\u043d\u0438\u0446\u0430, \u043a\u043e\u0442\u043e\u0440\u0443\u044e \u0432\u044b \u0438\u0441\u043a\u0430\u043b\u0438, \u043d\u0435 \u043d\u0430\u0439\u0434\u0435\u043d\u0430",
    "errorType": "message",
    "url": "https://www.baby.ru/u/{}/",
    "urlMain": "https://www.baby.ru/",
    "username_claimed": "blue"
  },
  "babyblogRU": {
    "errorType": "response_url",
    "errorUrl": "https://www.babyblog.ru/",
    "url": "https://www.babyblog.ru/user/{}",
    "urlMain": "https://www.babyblog.ru/",
    "username_claimed": "blue"
  },
  "chaos.social": {
    "errorType": "status_code",
    "url": "https://chaos.social/@{}",
    "urlMain": "https://chaos.social/",
    "username_claimed": "rixx"
  },
  "couchsurfing": {
    "errorType": "status_code",
    "url": "https://www.couchsurfing.com/people/{}",
    "urlMain": "https://www.couchsurfing.com/",
    "username_claimed": "blue"
  },
  "d3RU": {
    "errorType": "status_code",
    "url": "https://d3.ru/user/{}/posts",
    "urlMain": "https://d3.ru/",
    "username_claimed": "blue"
  },
  "dailykos": {
    "errorMsg": "{\"result\":true,\"message\":null}",
    "errorType": "message",
    "url": "https://www.dailykos.com/user/{}",
    "urlMain": "https://www.dailykos.com",
    "urlProbe": "https://www.dailykos.com/signup/check_nickname?nickname={}",
    "username_claimed": "blue"
  },
  "datingRU": {
    "errorType": "status_code",
    "url": "http://dating.ru/{}",
    "urlMain": "http://dating.ru",
    "username_claimed": "blue"
  },
  "devRant": {
    "errorType": "response_url",
    "errorUrl": "https://devrant.com/",
    "url": "https://devrant.com/users/{}",
    "urlMain": "https://devrant.com/",
    "username_claimed": "blue"
  },
  "drive2": {
    "errorType": "status_code",
    "url": "https://www.drive2.ru/users/{}",
    "urlMain": "https://www.drive2.ru/",
    "username_claimed": "blue"
  },
  "eGPU": {
    "errorType": "status_code",
    "url": "https://egpu.io/forums/profile/{}/",
    "urlMain": "https://egpu.io/",
    "username_claimed": "blue"
  },
  "ebio.gg": {
    "errorType": "status_code",
    "url": "https://ebio.gg/{}",
    "urlMain": "https:/ebio.gg",
    "username_claimed": "dev"
  },
  "eintracht": {
    "errorType": "status_code",
    "url": "https://community.eintracht.de/fans/{}",
    "urlMain": "https://eintracht.de",
    "username_claimed": "blue"
  },
  "fixya": {
    "errorType": "status_code",
    "url": "https://www.fixya.com/users/{}",
    "urlMain": "https://www.fixya.com",
    "username_claimed": "adam"
  },
  "fl": {
    "errorType": "status_code",
    "url": "https://www.fl.ru/users/{}",
    "urlMain": "https://www.fl.ru/",
    "username_claimed": "blue"
  },
  "forum_guns": {
    "errorMsg": "action=https://forum.guns.ru/forummisc/blog/search",
    "errorType": "message",
    "url": "https://forum.guns.ru/forummisc/blog/{}",
    "urlMain": "https://forum.guns.ru/",
    "username_claimed": "red"
  },
  "freecodecamp": {
    "errorMsg": "{}",
    "errorType": "message",
    "url": "https://www.freecodecamp.org/{}",
    "urlMain": "https://www.freecodecamp.org/",
    "urlProbe": "https://api.freecodecamp.org/api/users/get-public-profile?username={}",
    "username_claimed": "naveennamani"
  },
  "furaffinity": {
    "errorMsg": "This user cannot be found.",
    "errorType": "message",
    "url": "https://www.furaffinity.net/user/{}",
    "urlMain": "https://www.furaffinity.net",
    "username_claimed": "jesus"
  },
  "furaffinity": {
    "errorMsg": "This user cannot be found.",
    "errorType": "message",
    "url": "https://www.furaffinity.net/user/{}",
    "urlMain": "https://www.furaffinity.net",
    "username_claimed": "jesus",
    "username_unclaimed": "noonewouldeverusethis7"
  },
  "geocaching": {
    "errorType": "status_code",
    "url": "https://www.geocaching.com/p/default.aspx?u={}",
    "urlMain": "https://www.geocaching.com/",
    "username_claimed": "blue"
  },
  "gfycat": {
    "errorType": "status_code",
    "url": "https://gfycat.com/@{}",
    "urlMain": "https://gfycat.com/",
    "username_claimed": "Test"
  },
  "habr": {
    "errorType": "status_code",
    "url": "https://habr.com/ru/users/{}",
    "urlMain": "https://habr.com/",
    "username_claimed": "blue"
  },
  "hackster": {
    "errorType": "status_code",
    "url": "https://www.hackster.io/{}",
    "urlMain": "https://www.hackster.io",
    "username_claimed": "blue"
  },
  "hunting": {
    "errorMsg": "\u0423\u043a\u0430\u0437\u0430\u043d\u043d\u044b\u0439 \u043f\u043e\u043b\u044c\u0437\u043e\u0432\u0430\u0442\u0435\u043b\u044c \u043d\u0435 \u043d\u0430\u0439\u0434\u0435\u043d. \u041f\u043e\u0436\u0430\u043b\u0443\u0439\u0441\u0442\u0430, \u0432\u0432\u0435\u0434\u0438\u0442\u0435 \u0434\u0440\u0443\u0433\u043e\u0435 \u0438\u043c\u044f.",
    "errorType": "message",
    "url": "https://www.hunting.ru/forum/members/?username={}",
    "urlMain": "https://www.hunting.ru/forum/",
    "username_claimed": "red"
  },
  "iMGSRC.RU": {
    "errorType": "response_url",
    "errorUrl": "https://imgsrc.ru/",
    "url": "https://imgsrc.ru/main/user.php?user={}",
    "urlMain": "https://imgsrc.ru/",
    "username_claimed": "blue"
  },
  "igromania": {
    "errorMsg": "\u041f\u043e\u043b\u044c\u0437\u043e\u0432\u0430\u0442\u0435\u043b\u044c \u043d\u0435 \u0437\u0430\u0440\u0435\u0433\u0438\u0441\u0442\u0440\u0438\u0440\u043e\u0432\u0430\u043d \u0438 \u043d\u0435 \u0438\u043c\u0435\u0435\u0442 \u043f\u0440\u043e\u0444\u0438\u043b\u044f \u0434\u043b\u044f \u043f\u0440\u043e\u0441\u043c\u043e\u0442\u0440\u0430.",
    "errorType": "message",
    "url": "http://forum.igromania.ru/member.php?username={}",
    "urlMain": "http://forum.igromania.ru/",
    "username_claimed": "blue"
  },
  "interpals": {
    "errorMsg": "The requested user does not exist or is inactive",
    "errorType": "message",
    "url": "https://www.interpals.net/{}",
    "urlMain": "https://www.interpals.net/",
    "username_claimed": "blue"
  },
  "irecommend": {
    "errorType": "status_code",
    "url": "https://irecommend.ru/users/{}",
    "urlMain": "https://irecommend.ru/",
    "username_claimed": "blue"
  },
  "jbzd.com.pl": {
    "errorType": "status_code",
    "url": "https://jbzd.com.pl/uzytkownik/{}",
    "urlMain": "https://jbzd.com.pl/",
    "username_claimed": "blue"
  },
  "jeuxvideo": {
    "errorMsg": "Vous \u00eates",
    "errorType": "message",
    "url": "http://www.jeuxvideo.com/profil/{}?mode=infos",
    "urlMain": "http://www.jeuxvideo.com",
    "username_claimed": "adam"
  },
  "kofi": {
    "errorType": "response_url",
    "errorUrl": "https://ko-fi.com/art?=redirect",
    "url": "https://ko-fi.com/{}",
    "urlMain": "https://ko-fi.com",
    "username_claimed": "yeahkenny"
  },
  "kwork": {
    "errorType": "status_code",
    "url": "https://kwork.ru/user/{}",
    "urlMain": "https://www.kwork.ru/",
    "username_claimed": "blue"
  },
  "labpentestit": {
    "errorType": "response_url",
    "errorUrl": "https://lab.pentestit.ru/{}",
    "url": "https://lab.pentestit.ru/profile/{}",
    "urlMain": "https://lab.pentestit.ru/",
    "username_claimed": "CSV"
  },
  "last.fm": {
    "errorType": "status_code",
    "url": "https://last.fm/user/{}",
    "urlMain": "https://last.fm/",
    "username_claimed": "blue"
  },
  "leasehackr": {
    "errorType": "status_code",
    "url": "https://forum.leasehackr.com/u/{}/summary/",
    "urlMain": "https://forum.leasehackr.com/",
    "username_claimed": "adam"
  },
  "livelib": {
    "errorType": "status_code",
    "url": "https://www.livelib.ru/reader/{}",
    "urlMain": "https://www.livelib.ru/",
    "username_claimed": "blue"
  },
  "mastodon.cloud": {
    "errorType": "status_code",
    "url": "https://mastodon.cloud/@{}",
    "urlMain": "https://mastodon.cloud/",
    "username_claimed": "TheAdmin"
  },
  "mastodon.social": {
    "errorType": "status_code",
    "url": "https://mastodon.social/@{}",
    "urlMain": "https://chaos.social/",
    "username_claimed": "Gargron"
  },
  "mastodon.technology": {
    "errorType": "status_code",
    "url": "https://mastodon.technology/@{}",
    "urlMain": "https://mastodon.xyz/",
    "username_claimed": "ashfurrow"
  },
  "mastodon.xyz": {
    "errorType": "status_code",
    "url": "https://mastodon.xyz/@{}",
    "urlMain": "https://mastodon.xyz/",
    "username_claimed": "TheKinrar"
  },
  "mercadolivre": {
    "errorType": "status_code",
    "url": "https://www.mercadolivre.com.br/perfil/{}",
    "urlMain": "https://www.mercadolivre.com.br",
    "username_claimed": "blue"
  },
  "metacritic": {
    "errorMsg": "User not found",
    "errorType": "message",
    "regexCheck": "^(?![-_].)[A-Za-z0-9-_]{3,15}$",
    "url": "https://www.metacritic.com/user/{}",
    "urlMain": "https://www.metacritic.com/",
    "username_claimed": "blue"
  },
  "minds": {
    "errorMsg": "\"valid\":true",
    "errorType": "message",
    "url": "https://www.minds.com/{}/",
    "urlMain": "https://www.minds.com",
    "urlProbe": "https://www.minds.com/api/v3/register/validate?username={}",
    "username_claimed": "john"
  },
  "moikrug": {
    "errorType": "status_code",
    "url": "https://moikrug.ru/{}",
    "urlMain": "https://moikrug.ru/",
    "username_claimed": "blue"
  },
  "mstdn.io": {
    "errorType": "status_code",
    "url": "https://mstdn.io/@{}",
    "urlMain": "https://mstdn.io/",
    "username_claimed": "blue"
  },
  "nairaland.com": {
    "errorType": "status_code",
    "url": "https://www.nairaland.com/{}",
    "urlMain": "https://www.nairaland.com/",
    "username_claimed": "red"
  },
  "nnRU": {
    "errorType": "status_code",
    "regexCheck": "^[a-zA-Z0-9@_-]$",
    "url": "https://{}.www.nn.ru/",
    "urlMain": "https://www.nn.ru/",
    "username_claimed": "blue"
  },
  "note": {
    "errorType": "status_code",
    "url": "https://note.com/{}",
    "urlMain": "https://note.com/",
    "username_claimed": "blue"
  },
  "npm": {
    "errorType": "status_code",
    "url": "https://www.npmjs.com/~{}",
    "urlMain": "https://www.npmjs.com/",
    "username_claimed": "kennethsweezy"
  },
  "opennet": {
    "errorMsg": "\u0418\u043c\u044f \u0443\u0447\u0430\u0441\u0442\u043d\u0438\u043a\u0430 \u043d\u0435 \u043d\u0430\u0439\u0434\u0435\u043d\u043e",
    "errorType": "message",
    "regexCheck": "^[^-]*$",
    "url": "https://www.opennet.ru/~{}",
    "urlMain": "https://www.opennet.ru/",
    "username_claimed": "anonismus"
  },
  "osu!": {
    "errorType": "status_code",
    "url": "https://osu.ppy.sh/users/{}",
    "urlMain": "https://osu.ppy.sh/",
    "username_claimed": "blue"
  },
  "phpRU": {
    "errorMsg": "\u0423\u043a\u0430\u0437\u0430\u043d\u043d\u044b\u0439 \u043f\u043e\u043b\u044c\u0437\u043e\u0432\u0430\u0442\u0435\u043b\u044c \u043d\u0435 \u043d\u0430\u0439\u0434\u0435\u043d. \u041f\u043e\u0436\u0430\u043b\u0443\u0439\u0441\u0442\u0430, \u0432\u0432\u0435\u0434\u0438\u0442\u0435 \u0434\u0440\u0443\u0433\u043e\u0435 \u0438\u043c\u044f.",
    "errorType": "message",
    "url": "https://php.ru/forum/members/?username={}",
    "urlMain": "https://php.ru/forum/",
    "username_claimed": "apple"
  },
  "pikabu": {
    "errorType": "status_code",
    "url": "https://pikabu.ru/@{}",
    "urlMain": "https://pikabu.ru/",
    "username_claimed": "blue"
  },
  "pr0gramm": {
    "errorType": "status_code",
    "url": "https://pr0gramm.com/user/{}",
    "urlMain": "https://pr0gramm.com/",
    "urlProbe": "https://pr0gramm.com/api/profile/info?name={}",
    "username_claimed": "cha0s"
  },
  "prog.hu": {
    "errorType": "response_url",
    "errorUrl": "https://prog.hu/azonosito/info/{}",
    "url": "https://prog.hu/azonosito/info/{}",
    "urlMain": "https://prog.hu/",
    "username_claimed": "Sting"
  },
  "queer.af": {
    "errorType": "status_code",
    "url": "https://queer.af/@{}",
    "urlMain": "https://queer.af/",
    "username_claimed": "erincandescent"
  },
  "satsisRU": {
    "errorType": "status_code",
    "url": "https://satsis.info/user/{}",
    "urlMain": "https://satsis.info/",
    "username_claimed": "red"
  },
  "sessionize": {
    "errorType": "status_code",
    "url": "https://sessionize.com/{}",
    "urlMain": "https://sessionize.com/",
    "username_claimed": "jason-mayes"
  },
  "skyrock": {
    "errorType": "status_code",
    "regexCheck": "^[a-zA-Z0-9@_-]$",
    "url": "https://{}.skyrock.com/",
    "urlMain": "https://skyrock.com/",
    "username_claimed": "red"
  },
  "social.tchncs.de": {
    "errorType": "status_code",
    "url": "https://social.tchncs.de/@{}",
    "urlMain": "https://social.tchncs.de/",
    "username_claimed": "Milan"
  },
  "spletnik": {
    "errorType": "status_code",
    "url": "https://spletnik.ru/user/{}",
    "urlMain": "https://spletnik.ru/",
    "username_claimed": "blue"
  },
  "svidbook": {
    "errorType": "status_code",
    "url": "https://www.svidbook.ru/user/{}",
    "urlMain": "https://www.svidbook.ru/",
    "username_claimed": "green"
  },
  "toster": {
    "errorType": "status_code",
    "url": "https://www.toster.ru/user/{}/answers",
    "urlMain": "https://www.toster.ru/",
    "username_claimed": "adam"
  },
  "uid": {
    "errorType": "status_code",
    "url": "http://uid.me/{}",
    "urlMain": "https://uid.me/",
    "username_claimed": "blue"
  },
  "wiki.vg": {
    "errorType": "status_code",
    "url": "https://wiki.vg/User:{}",
    "urlMain": "https://wiki.vg/",
    "username_claimed": "Auri"
  },
  "wykop.pl": {
    "errorType": "status_code",
    "regexCheck": "[a-z0-9-_]{4,35}",
    "url": "https://www.wykop.pl/ludzie/{}",
    "urlMain": "https://wykop.pl",
    "username_claimed": "janusz-nowak"
  },
  "xHamster": {
    "errorType": "status_code",
    "isNSFW": true,
    "url": "https://xhamster.com/users/{}",
    "urlMain": "https://xhamster.com",
    "username_claimed": "blue"
  },
  "znanylekarz.pl": {
    "errorType": "status_code",
    "url": "https://www.znanylekarz.pl/{}",
    "urlMain": "https://znanylekarz.pl",
<<<<<<< HEAD
    "username_claimed": "janusz-nowak",
    "username_unclaimed": "kto-by-sie-tak-nazwal-69"
  },
  "zoomit": {
    "errorMsg": "\u0645\u062a\u0627\u0633\u0641\u0627\u0646\u0647 \u0635\u0641\u062d\u0647 \u06cc\u0627\u0641\u062a \u0646\u0634\u062f",
    "errorType": "message",
    "url": "https://www.zoomit.ir/user/{}",
    "urlMain": "https://www.zoomit.ir",
    "username_claimed": "kossher",
    "username_unclaimed": "noonewouldeverusethis7"
=======
    "username_claimed": "janusz-nowak"
>>>>>>> cf171c7b
  }
}<|MERGE_RESOLUTION|>--- conflicted
+++ resolved
@@ -2389,14 +2389,6 @@
     "urlMain": "https://www.furaffinity.net",
     "username_claimed": "jesus"
   },
-  "furaffinity": {
-    "errorMsg": "This user cannot be found.",
-    "errorType": "message",
-    "url": "https://www.furaffinity.net/user/{}",
-    "urlMain": "https://www.furaffinity.net",
-    "username_claimed": "jesus",
-    "username_unclaimed": "noonewouldeverusethis7"
-  },
   "geocaching": {
     "errorType": "status_code",
     "url": "https://www.geocaching.com/p/default.aspx?u={}",
@@ -2709,19 +2701,6 @@
     "errorType": "status_code",
     "url": "https://www.znanylekarz.pl/{}",
     "urlMain": "https://znanylekarz.pl",
-<<<<<<< HEAD
-    "username_claimed": "janusz-nowak",
-    "username_unclaimed": "kto-by-sie-tak-nazwal-69"
-  },
-  "zoomit": {
-    "errorMsg": "\u0645\u062a\u0627\u0633\u0641\u0627\u0646\u0647 \u0635\u0641\u062d\u0647 \u06cc\u0627\u0641\u062a \u0646\u0634\u062f",
-    "errorType": "message",
-    "url": "https://www.zoomit.ir/user/{}",
-    "urlMain": "https://www.zoomit.ir",
-    "username_claimed": "kossher",
-    "username_unclaimed": "noonewouldeverusethis7"
-=======
     "username_claimed": "janusz-nowak"
->>>>>>> cf171c7b
   }
 }