{
  "1337x": {
    "errorMsg": [
      "<title>Error something went wrong.</title>",
      "<head><title>404 Not Found</title></head>"
    ],
    "errorType": "message",
    "regexCheck": "^[A-Za-z0-9]{4,12}$",
    "url": "https://www.1337x.to/user/{}/",
    "urlMain": "https://www.1337x.to/",
    "username_claimed": "FitGirl"
  },
  "2Dimensions": {
    "errorType": "status_code",
    "url": "https://2Dimensions.com/a/{}",
    "urlMain": "https://2Dimensions.com/",
    "username_claimed": "blue"
  },
  "3dnews": {
    "errorMsg": "\u041f\u043e\u043b\u044c\u0437\u043e\u0432\u0430\u0442\u0435\u043b\u044c \u043d\u0435 \u0437\u0430\u0440\u0435\u0433\u0438\u0441\u0442\u0440\u0438\u0440\u043e\u0432\u0430\u043d \u0438 \u043d\u0435 \u0438\u043c\u0435\u0435\u0442 \u043f\u0440\u043e\u0444\u0438\u043b\u044f \u0434\u043b\u044f \u043f\u0440\u043e\u0441\u043c\u043e\u0442\u0440\u0430.",
    "errorType": "message",
    "url": "http://forum.3dnews.ru/member.php?username={}",
    "urlMain": "http://forum.3dnews.ru/",
    "username_claimed": "red"
  },
  "7Cups": {
    "errorType": "status_code",
    "url": "https://www.7cups.com/@{}",
    "urlMain": "https://www.7cups.com/",
    "username_claimed": "blue"
  },
  "8tracks": {
    "errorMsg": "This page has vanished",
    "errorType": "message",
    "url": "https://8tracks.com/{}",
    "urlMain": "https://8tracks.com/",
    "username_claimed": "blue"
  },
  "9GAG": {
    "errorType": "status_code",
    "url": "https://www.9gag.com/u/{}",
    "urlMain": "https://www.9gag.com/",
    "username_claimed": "blue"
  },
  "APClips": {
    "errorMsg": "Amateur Porn Content Creators",
    "errorType": "message",
    "isNSFW": true,
    "url": "https://apclips.com/{}",
    "urlMain": "https://apclips.com/",
    "username_claimed": "onlybbyraq"
  },
  "About.me": {
    "errorType": "status_code",
    "url": "https://about.me/{}",
    "urlMain": "https://about.me/",
    "username_claimed": "blue"
  },
  "Academia.edu": {
    "errorType": "status_code",
    "regexCheck": "^[^.]*$",
    "url": "https://independent.academia.edu/{}",
    "urlMain": "https://www.academia.edu/",
    "username_claimed": "blue"
  },
  "AdmireMe.Vip": {
    "errorMsg": "Page Not Found",
    "errorType": "message",
    "isNSFW": true,
    "url": "https://admireme.vip/{}",
    "urlMain": "https://admireme.vip/",
    "username_claimed": "DemiDevil"
  },
  "Air Pilot Life": {
    "errorMsg": "Oops! That page doesn\u2019t exist or is private",
    "errorType": "message",
    "url": "https://airlinepilot.life/u/{}",
    "urlMain": "https://airlinepilot.life/",
    "username_claimed": "chris"
  },
  "Airbit": {
    "errorType": "status_code",
    "url": "https://airbit.com/{}",
    "urlMain": "https://airbit.com/",
    "username_claimed": "airbit"
  },
  "Airliners": {
    "errorType": "status_code",
    "url": "https://www.airliners.net/user/{}/profile/photos",
    "urlMain": "https://www.airliners.net/",
    "username_claimed": "yushinlin"
  },
  "Alik.cz": {
    "errorType": "status_code",
    "url": "https://www.alik.cz/u/{}",
    "urlMain": "https://www.alik.cz/",
    "username_claimed": "julian"
  },
  "All Things Worn": {
    "errorMsg": "Sell Used Panties",
    "errorType": "message",
    "isNSFW": true,
    "url": "https://www.allthingsworn.com/profile/{}",
    "urlMain": "https://www.allthingsworn.com",
    "username_claimed": "pink"
  },
  "AllMyLinks": {
    "errorMsg": "Not Found",
    "errorType": "message",
    "regexCheck": "^[a-z0-9][a-z0-9-]{2,32}$",
    "url": "https://allmylinks.com/{}",
    "urlMain": "https://allmylinks.com/",
    "username_claimed": "blue"
  },
  "Amino": {
    "errorType": "status_code",
    "url": "https://aminoapps.com/u/{}",
    "urlMain": "https://aminoapps.com",
    "username_claimed": "blue"
  },
  "AniWorld": {
    "errorMsg": "Dieses Profil ist nicht verf\u00fcgbar",
    "errorType": "message",
    "url": "https://aniworld.to/user/profil/{}",
    "urlMain": "https://aniworld.to/",
    "username_claimed": "blue"
  },
  "Anilist": {
    "errorType": "status_code",
    "regexCheck": "^[A-Za-z0-9]{2,20}$",
    "request_method": "POST",
    "request_payload": {
      "query": "query($name:String){User(name:$name){id}}",
      "variables": {
        "name": "{}"
      }
    },
    "url": "https://anilist.co/user/{}/",
    "urlMain": "https://anilist.co/",
    "urlProbe": "https://graphql.anilist.co/",
    "username_claimed": "Josh"
  },
  "Apple Developer": {
    "errorType": "status_code",
    "url": "https://developer.apple.com/forums/profile/{}",
    "urlMain": "https://developer.apple.com",
    "username_claimed": "lio24d"
  },
  "Apple Discussions": {
    "errorMsg": "The page you tried was not found. You may have used an outdated link or may have typed the address (URL) incorrectly.",
    "errorType": "message",
    "url": "https://discussions.apple.com/profile/{}",
    "urlMain": "https://discussions.apple.com",
    "username_claimed": "jason"
  },
  "Archive of Our Own": {
    "errorType": "status_code",
    "regexCheck": "^[^.]*?$",
    "url": "https://archiveofourown.org/users/{}",
    "urlMain": "https://archiveofourown.org/",
    "username_claimed": "test"
  },
  "Archive.org": {
    "errorMsg": "could not fetch an account with user item identifier",
    "errorType": "message",
    "url": "https://archive.org/details/@{}",
    "urlMain": "https://archive.org",
    "urlProbe": "https://archive.org/details/@{}?noscript=true",
    "username_claimed": "blue"
  },
  "ArtStation": {
    "errorType": "status_code",
    "url": "https://www.artstation.com/{}",
    "urlMain": "https://www.artstation.com/",
    "username_claimed": "Blue"
  },
  "Asciinema": {
    "errorType": "status_code",
    "url": "https://asciinema.org/~{}",
    "urlMain": "https://asciinema.org",
    "username_claimed": "red"
  },
  "Ask Fedora": {
    "errorType": "status_code",
    "url": "https://ask.fedoraproject.org/u/{}",
    "urlMain": "https://ask.fedoraproject.org/",
    "username_claimed": "red"
  },
  "AskFM": {
    "errorMsg": "Well, apparently not anymore.",
    "errorType": "message",
    "regexCheck": "^[a-zA-Z0-9_]{3,40}$",
    "url": "https://ask.fm/{}",
    "urlMain": "https://ask.fm/",
    "username_claimed": "blue"
  },
  "Audiojungle": {
    "errorType": "status_code",
    "regexCheck": "^[a-zA-Z0-9_]+$",
    "url": "https://audiojungle.net/user/{}",
    "urlMain": "https://audiojungle.net/",
    "username_claimed": "blue"
  },
  "Autofrage": {
    "errorType": "status_code",
    "url": "https://www.autofrage.net/nutzer/{}",
    "urlMain": "https://www.autofrage.net/",
    "username_claimed": "autofrage"
  },
  "Avizo": {
    "errorType": "response_url",
    "errorUrl": "https://www.avizo.cz/",
    "url": "https://www.avizo.cz/{}/",
    "urlMain": "https://www.avizo.cz/",
    "username_claimed": "blue"
  },
  "BLIP.fm": {
    "errorType": "status_code",
    "regexCheck": "^[a-zA-Z0-9_]{1,30}$",
    "url": "https://blip.fm/{}",
    "urlMain": "https://blip.fm/",
    "username_claimed": "blue"
  },
  "BOOTH": {
    "errorType": "response_url",
    "errorUrl": "https://booth.pm/",
    "regexCheck": "^[a-zA-Z0-9@_-]$",
    "url": "https://{}.booth.pm/",
    "urlMain": "https://booth.pm/",
    "username_claimed": "blue"
  },
  "Bandcamp": {
    "errorType": "status_code",
    "url": "https://www.bandcamp.com/{}",
    "urlMain": "https://www.bandcamp.com/",
    "username_claimed": "blue"
  },
  "Bazar.cz": {
    "errorType": "response_url",
    "errorUrl": "https://www.bazar.cz/error404.aspx",
    "url": "https://www.bazar.cz/{}/",
    "urlMain": "https://www.bazar.cz/",
    "username_claimed": "pianina"
  },
  "Behance": {
    "errorType": "status_code",
    "url": "https://www.behance.net/{}",
    "urlMain": "https://www.behance.net/",
    "username_claimed": "blue"
  },
  "Bezuzyteczna": {
    "errorType": "status_code",
    "url": "https://bezuzyteczna.pl/uzytkownicy/{}",
    "urlMain": "https://bezuzyteczna.pl",
    "username_claimed": "Jackson"
  },
  "BiggerPockets": {
    "errorType": "status_code",
    "url": "https://www.biggerpockets.com/users/{}",
    "urlMain": "https://www.biggerpockets.com/",
    "username_claimed": "blue"
  },
  "Bikemap": {
    "errorType": "status_code",
    "url": "https://www.bikemap.net/en/u/{}/routes/created/",
    "urlMain": "https://www.bikemap.net/",
    "username_claimed": "bikemap"
  },
  "BioHacking": {
    "errorType": "status_code",
    "url": "https://forum.dangerousthings.com/u/{}",
    "urlMain": "https://forum.dangerousthings.com/",
    "username_claimed": "blue"
  },
  "BitBucket": {
    "errorType": "status_code",
    "regexCheck": "^[a-zA-Z0-9-_]{1,30}$",
    "url": "https://bitbucket.org/{}/",
    "urlMain": "https://bitbucket.org/",
    "username_claimed": "white"
  },
  "Bitwarden Forum": {
    "errorType": "status_code",
    "regexCheck": "^(?![.-])[a-zA-Z0-9_.-]{3,20}$",
    "url": "https://community.bitwarden.com/u/{}/summary",
    "urlMain": "https://bitwarden.com/",
    "username_claimed": "blue"
  },
  "Blipfoto": {
    "errorType": "status_code",
    "url": "https://www.blipfoto.com/{}",
    "urlMain": "https://www.blipfoto.com/",
    "username_claimed": "blue"
  },
  "Blogger": {
    "errorType": "status_code",
    "regexCheck": "^[a-zA-Z][a-zA-Z0-9_-]*$",
    "url": "https://{}.blogspot.com",
    "urlMain": "https://www.blogger.com/",
    "username_claimed": "blue"
  },
  "BodyBuilding": {
    "errorType": "response_url",
    "errorUrl": "https://bodyspace.bodybuilding.com/",
    "url": "https://bodyspace.bodybuilding.com/{}",
    "urlMain": "https://bodyspace.bodybuilding.com/",
    "username_claimed": "blue"
  },
  "BongaCams": {
    "errorType": "status_code",
    "isNSFW": true,
    "url": "https://pt.bongacams.com/profile/{}",
    "urlMain": "https://pt.bongacams.com",
    "username_claimed": "asuna-black"
  },
  "Bookcrossing": {
    "errorType": "status_code",
    "url": "https://www.bookcrossing.com/mybookshelf/{}/",
    "urlMain": "https://www.bookcrossing.com/",
    "username_claimed": "blue"
  },
  "BraveCommunity": {
    "errorType": "status_code",
    "url": "https://community.brave.com/u/{}/",
    "urlMain": "https://community.brave.com/",
    "username_claimed": "blue"
  },
  "BugCrowd": {
    "errorType": "status_code",
    "url": "https://bugcrowd.com/{}",
    "urlMain": "https://bugcrowd.com/",
    "username_claimed": "ppfeister"
  },
  "BuyMeACoffee": {
    "errorType": "status_code",
    "regexCheck": "[a-zA-Z0-9]{3,15}",
    "url": "https://buymeacoff.ee/{}",
    "urlMain": "https://www.buymeacoffee.com/",
    "urlProbe": "https://www.buymeacoffee.com/{}",
    "username_claimed": "red"
  },
  "BuzzFeed": {
    "errorType": "status_code",
    "url": "https://buzzfeed.com/{}",
    "urlMain": "https://buzzfeed.com/",
    "username_claimed": "blue"
  },
  "CGTrader": {
    "errorType": "status_code",
    "regexCheck": "^[^.]*?$",
    "url": "https://www.cgtrader.com/{}",
    "urlMain": "https://www.cgtrader.com",
    "username_claimed": "blue"
  },
  "CNET": {
    "errorType": "status_code",
    "regexCheck": "^[a-z].*$",
    "url": "https://www.cnet.com/profiles/{}/",
    "urlMain": "https://www.cnet.com/",
    "username_claimed": "melliott"
  },
  "CSSBattle": {
    "errorType": "status_code",
    "url": "https://cssbattle.dev/player/{}",
    "urlMain": "https://cssbattle.dev",
    "username_claimed": "beo"
  },
  "CTAN": {
    "errorType": "status_code",
    "url": "https://ctan.org/author/{}",
    "urlMain": "https://ctan.org/",
    "username_claimed": "briggs"
  },
  "Caddy Community": {
    "errorType": "status_code",
    "url": "https://caddy.community/u/{}/summary",
    "urlMain": "https://caddy.community/",
    "username_claimed": "taako_magnusen"
  },
  "Car Talk Community": {
    "errorType": "status_code",
    "url": "https://community.cartalk.com/u/{}/summary",
    "urlMain": "https://community.cartalk.com/",
    "username_claimed": "always_fixing"
  },
  "Carbonmade": {
    "errorType": "response_url",
    "errorUrl": "https://carbonmade.com/fourohfour?domain={}.carbonmade.com",
    "regexCheck": "^[a-zA-Z0-9@_-]$",
    "url": "https://{}.carbonmade.com",
    "urlMain": "https://carbonmade.com/",
    "username_claimed": "jenny"
  },
  "Career.habr": {
    "errorMsg": "<h1>\u041e\u0448\u0438\u0431\u043a\u0430 404</h1>",
    "errorType": "message",
    "url": "https://career.habr.com/{}",
    "urlMain": "https://career.habr.com/",
    "username_claimed": "blue"
  },
  "Championat": {
    "errorType": "status_code",
    "url": "https://www.championat.com/user/{}",
    "urlMain": "https://www.championat.com/",
    "username_claimed": "blue"
  },
  "Chaos": {
    "errorType": "status_code",
    "url": "https://chaos.social/@{}",
    "urlMain": "https://chaos.social/",
    "username_claimed": "ordnung"
  },
  "Chatujme.cz": {
    "errorMsg": "Neexistujic\u00ed profil",
    "errorType": "message",
    "regexCheck": "^[a-zA-Z][a-zA-Z1-9_-]*$",
    "url": "https://profil.chatujme.cz/{}",
    "urlMain": "https://chatujme.cz/",
    "username_claimed": "david"
  },
  "ChaturBate": {
    "errorType": "status_code",
    "isNSFW": true,
    "url": "https://chaturbate.com/{}",
    "urlMain": "https://chaturbate.com",
    "username_claimed": "cute18cute"
  },
  "Chess": {
    "errorMsg": "Username is valid",
    "errorType": "message",
    "regexCheck": "^[a-z1-9]{3,25}$",
    "url": "https://www.chess.com/member/{}",
    "urlMain": "https://www.chess.com/",
    "urlProbe": "https://www.chess.com/callback/user/valid?username={}",
    "username_claimed": "blue"
  },
  "Choice Community": {
    "errorType": "status_code",
    "url": "https://choice.community/u/{}/summary",
    "urlMain": "https://choice.community/",
    "username_claimed": "gordon"
  },
  "Clapper": {
    "errorType": "status_code",
    "url": "https://clapperapp.com/{}",
    "urlMain": "https://clapperapp.com/",
    "username_claimed": "blue"
  },
  "CloudflareCommunity": {
    "errorType": "status_code",
    "url": "https://community.cloudflare.com/u/{}",
    "urlMain": "https://community.cloudflare.com/",
    "username_claimed": "blue"
  },
  "Clozemaster": {
    "errorMsg": "Oh no! Player not found.",
    "errorType": "message",
    "url": "https://www.clozemaster.com/players/{}",
    "urlMain": "https://www.clozemaster.com",
    "username_claimed": "green"
  },
  "Clubhouse": {
    "errorType": "status_code",
    "url": "https://www.clubhouse.com/@{}",
    "urlMain": "https://www.clubhouse.com",
    "username_claimed": "waniathar"
  },
  "Code Snippet Wiki": {
    "errorMsg": "This user has not filled out their profile page yet",
    "errorType": "message",
    "url": "https://codesnippets.fandom.com/wiki/User:{}",
    "urlMain": "https://codesnippets.fandom.com",
    "username_claimed": "bob"
  },
  "Codeberg": {
    "errorType": "status_code",
    "url": "https://codeberg.org/{}",
    "urlMain": "https://codeberg.org/",
    "username_claimed": "blue"
  },
  "Codecademy": {
    "errorMsg": "This profile could not be found",
    "errorType": "message",
    "url": "https://www.codecademy.com/profiles/{}",
    "urlMain": "https://www.codecademy.com/",
    "username_claimed": "blue"
  },
  "Codechef": {
    "errorType": "response_url",
    "errorUrl": "https://www.codechef.com/",
    "url": "https://www.codechef.com/users/{}",
    "urlMain": "https://www.codechef.com/",
    "username_claimed": "blue"
  },
  "Codeforces": {
    "errorType": "status_code",
    "url": "https://codeforces.com/profile/{}",
    "urlMain": "https://codeforces.com/",
    "urlProbe": "https://codeforces.com/api/user.info?handles={}",
    "username_claimed": "tourist"
  },
  "Codepen": {
    "errorType": "status_code",
    "url": "https://codepen.io/{}",
    "urlMain": "https://codepen.io/",
    "username_claimed": "blue"
  },
  "Coders Rank": {
    "errorMsg": "not a registered member",
    "errorType": "message",
    "regexCheck": "^[a-zA-Z0-9](?:[a-zA-Z0-9]|-(?=[a-zA-Z0-9])){0,38}$",
    "url": "https://profile.codersrank.io/user/{}/",
    "urlMain": "https://codersrank.io/",
    "username_claimed": "rootkit7628"
  },
  "Coderwall": {
    "errorType": "status_code",
    "url": "https://coderwall.com/{}",
    "urlMain": "https://coderwall.com",
    "username_claimed": "hacker"
  },
  "Codewars": {
    "errorType": "status_code",
    "url": "https://www.codewars.com/users/{}",
    "urlMain": "https://www.codewars.com",
    "username_claimed": "example"
  },
  "Coinvote": {
    "errorType": "status_code",
    "url": "https://coinvote.cc/profile/{}",
    "urlMain": "https://coinvote.cc/",
    "username_claimed": "blue"
  },
  "ColourLovers": {
    "errorType": "status_code",
    "url": "https://www.colourlovers.com/lover/{}",
    "urlMain": "https://www.colourlovers.com/",
    "username_claimed": "blue"
  },
  "Contently": {
    "errorType": "response_url",
    "errorUrl": "https://contently.com",
    "regexCheck": "^[a-zA-Z][a-zA-Z0-9_-]*$",
    "url": "https://{}.contently.com/",
    "urlMain": "https://contently.com/",
    "username_claimed": "jordanteicher"
  },
  "Coroflot": {
    "errorType": "status_code",
    "url": "https://www.coroflot.com/{}",
    "urlMain": "https://coroflot.com/",
    "username_claimed": "blue"
  },
  "Cracked": {
    "errorType": "response_url",
    "errorUrl": "https://www.cracked.com/",
    "url": "https://www.cracked.com/members/{}/",
    "urlMain": "https://www.cracked.com/",
    "username_claimed": "blue"
  },
  "Crevado": {
    "errorType": "status_code",
    "regexCheck": "^[a-zA-Z0-9@_-]$",
    "url": "https://{}.crevado.com",
    "urlMain": "https://crevado.com/",
    "username_claimed": "blue"
  },
  "Crowdin": {
    "errorType": "status_code",
    "regexCheck": "^[a-zA-Z0-9._-]{2,255}$",
    "url": "https://crowdin.com/profile/{}",
    "urlMain": "https://crowdin.com/",
    "username_claimed": "blue"
  },
  "Cryptomator Forum": {
    "errorType": "status_code",
    "url": "https://community.cryptomator.org/u/{}",
    "urlMain": "https://community.cryptomator.org/",
    "username_claimed": "michael"
  },
  "Cults3D": {
    "errorMsg": "Oh dear, this page is not working!",
    "errorType": "message",
    "url": "https://cults3d.com/en/users/{}/creations",
    "urlMain": "https://cults3d.com/en",
    "username_claimed": "brown"
  },
  "CyberDefenders": {
    "errorMsg": "<title>Online Cyber Security Blue Team Training - CyberDefenders</title>",
    "errorType": "message",
    "regexCheck": "^[^\\/:*?\"<>|@]{3,50}$",
    "request_method": "GET",
    "url": "https://cyberdefenders.org/p/{}",
    "urlMain": "https://cyberdefenders.org/",
    "username_claimed": "mlohn"
  },
  "DEV Community": {
    "errorType": "status_code",
    "regexCheck": "^[a-zA-Z][a-zA-Z0-9_-]*$",
    "url": "https://dev.to/{}",
    "urlMain": "https://dev.to/",
    "username_claimed": "blue"
  },
  "DMOJ": {
    "errorMsg": "No such user",
    "errorType": "message",
    "url": "https://dmoj.ca/user/{}",
    "urlMain": "https://dmoj.ca/",
    "username_claimed": "junferno"
  },
  "DailyMotion": {
    "errorType": "status_code",
    "url": "https://www.dailymotion.com/{}",
    "urlMain": "https://www.dailymotion.com/",
    "username_claimed": "blue"
  },
  "Dealabs": {
    "errorMsg": "La page que vous essayez",
    "errorType": "message",
    "regexCheck": "[a-z0-9]{4,16}",
    "url": "https://www.dealabs.com/profile/{}",
    "urlMain": "https://www.dealabs.com/",
    "username_claimed": "blue"
  },
  "DeviantART": {
    "errorType": "status_code",
    "regexCheck": "^[a-zA-Z][a-zA-Z0-9_-]*$",
    "url": "https://{}.deviantart.com",
    "urlMain": "https://deviantart.com",
    "username_claimed": "blue"
  },
  "Discogs": {
    "errorType": "status_code",
    "url": "https://www.discogs.com/user/{}",
    "urlMain": "https://www.discogs.com/",
    "username_claimed": "blue"
  },
  "Discuss.Elastic.co": {
    "errorType": "status_code",
    "url": "https://discuss.elastic.co/u/{}",
    "urlMain": "https://discuss.elastic.co/",
    "username_claimed": "blue"
  },
  "Disqus": {
    "errorType": "status_code",
    "url": "https://disqus.com/{}",
    "urlMain": "https://disqus.com/",
    "username_claimed": "blue"
  },
  "Docker Hub": {
    "errorType": "status_code",
    "url": "https://hub.docker.com/u/{}/",
    "urlMain": "https://hub.docker.com/",
    "urlProbe": "https://hub.docker.com/v2/users/{}/",
    "username_claimed": "blue"
  },
  "Dribbble": {
    "errorMsg": "Whoops, that page is gone.",
    "errorType": "message",
    "regexCheck": "^[a-zA-Z][a-zA-Z0-9_-]*$",
    "url": "https://dribbble.com/{}",
    "urlMain": "https://dribbble.com/",
    "username_claimed": "blue"
  },
  "Duolingo": {
    "errorMsg": "{\"users\":[]}",
    "errorType": "message",
    "headers": {
      "User-Agent": "Mozilla/5.0 (X11; Linux x86_64; rv:109.0) Gecko/20100101 Firefox/116.0"
    },
    "url": "https://www.duolingo.com/profile/{}",
    "urlMain": "https://duolingo.com/",
    "urlProbe": "https://www.duolingo.com/2017-06-30/users?username={}",
    "username_claimed": "blue"
  },
  "Eintracht Frankfurt Forum": {
    "errorType": "status_code",
    "regexCheck": "^[^.]*?$",
    "url": "https://community.eintracht.de/fans/{}",
    "urlMain": "https://community.eintracht.de/",
    "username_claimed": "mmammu"
  },
  "Envato Forum": {
    "errorType": "status_code",
    "url": "https://forums.envato.com/u/{}",
    "urlMain": "https://forums.envato.com/",
    "username_claimed": "enabled"
  },
  "Erome": {
    "errorType": "status_code",
    "isNSFW": true,
    "url": "https://www.erome.com/{}",
    "urlMain": "https://www.erome.com/",
    "username_claimed": "bob"
  },
  "Etsy": {
    "errorType": "status_code",
    "url": "https://www.etsy.com/shop/{}",
    "urlMain": "https://www.etsy.com/",
    "username_claimed": "JennyKrafts"
  },
  "Euw": {
    "errorMsg": "This summoner is not registered at OP.GG. Please check spelling.",
    "errorType": "message",
    "url": "https://euw.op.gg/summoner/userName={}",
    "urlMain": "https://euw.op.gg/",
    "username_claimed": "blue"
  },
  "Exposure": {
    "errorType": "status_code",
    "url": "https://{}.exposure.co/",
    "urlMain": "https://exposure.co/",
    "username_claimed": "jonasjacobsson"
  },
  "EyeEm": {
    "errorType": "status_code",
    "url": "https://www.eyeem.com/u/{}",
    "urlMain": "https://www.eyeem.com/",
    "username_claimed": "blue"
  },
  "F3.cool": {
    "errorType": "status_code",
    "url": "https://f3.cool/{}/",
    "urlMain": "https://f3.cool/",
    "username_claimed": "blue"
  },
  "Fameswap": {
    "errorType": "status_code",
    "url": "https://fameswap.com/user/{}",
    "urlMain": "https://fameswap.com/",
    "username_claimed": "fameswap"
  },
  "Fandom": {
    "errorType": "status_code",
    "url": "https://www.fandom.com/u/{}",
    "urlMain": "https://www.fandom.com/",
    "username_claimed": "Jungypoo"
  },
  "Finanzfrage": {
    "errorType": "status_code",
    "url": "https://www.finanzfrage.net/nutzer/{}",
    "urlMain": "https://www.finanzfrage.net/",
    "username_claimed": "finanzfrage"
  },
  "Fiverr": {
    "errorMsg": "\"status\":\"success\"",
    "errorType": "message",
    "regexCheck": "^[A-Za-z][A-Za-z\\d_]{5,14}$",
    "request_method": "POST",
    "request_payload": {
      "username": "{}"
    },
    "url": "https://www.fiverr.com/{}",
    "urlMain": "https://www.fiverr.com/",
    "urlProbe": "https://www.fiverr.com/validate_username",
    "username_claimed": "blueman"
  },
  "Flickr": {
    "errorType": "status_code",
    "url": "https://www.flickr.com/people/{}",
    "urlMain": "https://www.flickr.com/",
    "username_claimed": "blue"
  },
  "Flightradar24": {
    "errorType": "status_code",
    "regexCheck": "^[a-zA-Z0-9_]{3,20}$",
    "url": "https://my.flightradar24.com/{}",
    "urlMain": "https://www.flightradar24.com/",
    "username_claimed": "jebbrooks"
  },
  "Flipboard": {
    "errorType": "status_code",
    "regexCheck": "^([a-zA-Z0-9_]){1,15}$",
    "url": "https://flipboard.com/@{}",
    "urlMain": "https://flipboard.com/",
    "username_claimed": "blue"
  },
  "Football": {
    "errorMsg": "\u041f\u043e\u043b\u044c\u0437\u043e\u0432\u0430\u0442\u0435\u043b\u044c \u0441 \u0442\u0430\u043a\u0438\u043c \u0438\u043c\u0435\u043d\u0435\u043c \u043d\u0435 \u043d\u0430\u0439\u0434\u0435\u043d",
    "errorType": "message",
    "url": "https://www.rusfootball.info/user/{}/",
    "urlMain": "https://www.rusfootball.info/",
    "username_claimed": "solo87"
  },
  "FortniteTracker": {
    "errorType": "status_code",
    "url": "https://fortnitetracker.com/profile/all/{}",
    "urlMain": "https://fortnitetracker.com/challenges",
    "username_claimed": "blue"
  },
  "Forum Ophilia": {
    "errorMsg": "that user does not exist",
    "errorType": "message",
    "isNSFW": true,
    "url": "https://www.forumophilia.com/profile.php?mode=viewprofile&u={}",
    "urlMain": "https://www.forumophilia.com/",
    "username_claimed": "bob"
  },
  "Fosstodon": {
    "errorType": "status_code",
    "regexCheck": "^[a-zA-Z0-9_]{1,30}$",
    "url": "https://fosstodon.org/@{}",
    "urlMain": "https://fosstodon.org/",
    "username_claimed": "blue"
  },
  "Freelance.habr": {
    "errorMsg": "<div class=\"icon_user_locked\"></div>",
    "errorType": "message",
    "regexCheck": "^((?!\\.).)*$",
    "url": "https://freelance.habr.com/freelancers/{}",
    "urlMain": "https://freelance.habr.com/",
    "username_claimed": "adam"
  },
  "Freelancer": {
    "errorMsg": "\"users\":{}",
    "errorType": "message",
    "url": "https://www.freelancer.com/u/{}",
    "urlMain": "https://www.freelancer.com/",
    "urlProbe": "https://www.freelancer.com/api/users/0.1/users?usernames%5B%5D={}&compact=true",
    "username_claimed": "red0xff"
  },
  "Freesound": {
    "errorType": "status_code",
    "url": "https://freesound.org/people/{}/",
    "urlMain": "https://freesound.org/",
    "username_claimed": "blue"
  },
  "GNOME VCS": {
    "errorType": "response_url",
    "errorUrl": "https://gitlab.gnome.org/{}",
    "regexCheck": "^(?!-)[a-zA-Z0-9_.-]{2,255}(?<!\\.)$",
    "url": "https://gitlab.gnome.org/{}",
    "urlMain": "https://gitlab.gnome.org/",
    "username_claimed": "adam"
  },
  "GaiaOnline": {
    "errorMsg": "No user ID specified or user does not exist",
    "errorType": "message",
    "url": "https://www.gaiaonline.com/profiles/{}",
    "urlMain": "https://www.gaiaonline.com/",
    "username_claimed": "adam"
  },
  "Gamespot": {
    "errorType": "status_code",
    "url": "https://www.gamespot.com/profile/{}/",
    "urlMain": "https://www.gamespot.com/",
    "username_claimed": "blue"
  },
  "GeeksforGeeks": {
    "errorType": "status_code",
    "url": "https://auth.geeksforgeeks.org/user/{}",
    "urlMain": "https://www.geeksforgeeks.org/",
    "username_claimed": "adam"
  },
  "Genius (Artists)": {
    "errorType": "status_code",
    "regexCheck": "^[a-zA-Z0-9]{5,50}$",
    "url": "https://genius.com/artists/{}",
    "urlMain": "https://genius.com/",
    "username_claimed": "genius"
  },
  "Genius (Users)": {
    "errorType": "status_code",
    "regexCheck": "^[a-zA-Z0-9]*?$",
    "url": "https://genius.com/{}",
    "urlMain": "https://genius.com/",
    "username_claimed": "genius"
  },
  "Gesundheitsfrage": {
    "errorType": "status_code",
    "url": "https://www.gesundheitsfrage.net/nutzer/{}",
    "urlMain": "https://www.gesundheitsfrage.net/",
    "username_claimed": "gutefrage"
  },
  "GetMyUni": {
    "errorType": "status_code",
    "url": "https://www.getmyuni.com/user/{}",
    "urlMain": "https://getmyuni.com/",
    "username_claimed": "Upneet.Grover17"
  },
  "Giant Bomb": {
    "errorType": "status_code",
    "url": "https://www.giantbomb.com/profile/{}/",
    "urlMain": "https://www.giantbomb.com/",
    "username_claimed": "bob"
  },
  "Giphy": {
    "errorType": "status_code",
    "url": "https://giphy.com/{}",
    "urlMain": "https://giphy.com/",
    "username_claimed": "blue"
  },
  "GitBook": {
    "errorType": "status_code",
    "regexCheck": "^[a-zA-Z0-9@_-]$",
    "url": "https://{}.gitbook.io/",
    "urlMain": "https://gitbook.com/",
    "username_claimed": "gitbook"
  },
  "GitHub": {
    "errorType": "status_code",
    "regexCheck": "^[a-zA-Z0-9](?:[a-zA-Z0-9]|-(?=[a-zA-Z0-9])){0,38}$",
    "url": "https://www.github.com/{}",
    "urlMain": "https://www.github.com/",
    "username_claimed": "blue"
  },
  "GitLab": {
    "errorMsg": "[]",
    "errorType": "message",
    "url": "https://gitlab.com/{}",
    "urlMain": "https://gitlab.com/",
    "urlProbe": "https://gitlab.com/api/v4/users?username={}",
    "username_claimed": "blue"
  },
  "Gitee": {
    "errorType": "status_code",
    "url": "https://gitee.com/{}",
    "urlMain": "https://gitee.com/",
    "username_claimed": "wizzer"
  },
  "GoodReads": {
    "errorType": "status_code",
    "url": "https://www.goodreads.com/{}",
    "urlMain": "https://www.goodreads.com/",
    "username_claimed": "blue"
  },
  "Google Play": {
    "errorMsg": "the requested URL was not found on this server",
    "errorType": "message",
    "url": "https://play.google.com/store/apps/developer?id={}",
    "urlMain": "https://play.google.com",
    "username_claimed": "GitHub"
  },
  "Gradle": {
    "errorType": "status_code",
    "regexCheck": "^(?!-)[a-zA-Z0-9-]{3,}(?<!-)$",
    "url": "https://plugins.gradle.org/u/{}",
    "urlMain": "https://gradle.org/",
    "username_claimed": "jetbrains"
  },
  "Grailed": {
    "errorType": "response_url",
    "errorUrl": "https://www.grailed.com/{}",
    "url": "https://www.grailed.com/{}",
    "urlMain": "https://www.grailed.com/",
    "username_claimed": "blue"
  },
  "Gravatar": {
    "errorType": "status_code",
    "regexCheck": "^((?!\\.).)*$",
    "url": "http://en.gravatar.com/{}",
    "urlMain": "http://en.gravatar.com/",
    "username_claimed": "blue"
  },
  "Gumroad": {
    "errorMsg": "Page not found (404) - Gumroad",
    "errorType": "message",
    "regexCheck": "^[^.]*?$",
    "url": "https://www.gumroad.com/{}",
    "urlMain": "https://www.gumroad.com/",
    "username_claimed": "blue"
  },
  "Gutefrage": {
    "errorType": "status_code",
    "url": "https://www.gutefrage.net/nutzer/{}",
    "urlMain": "https://www.gutefrage.net/",
    "username_claimed": "gutefrage"
  },
  "HackTheBox": {
    "errorType": "status_code",
    "url": "https://forum.hackthebox.eu/profile/{}",
    "urlMain": "https://forum.hackthebox.eu/",
    "username_claimed": "angar"
  },
  "Hackaday": {
    "errorType": "status_code",
    "url": "https://hackaday.io/{}",
    "urlMain": "https://hackaday.io/",
    "username_claimed": "adam"
  },
  "HackenProof (Hackers)": {
    "errorMsg": "<title>Web3\u2019s Largest Ethical Hackers Community | HackenProof</title>",
    "errorType": "message",
    "regexCheck": "^[\\w-]{,34}$",
    "url": "https://hackenproof.com/hackers/{}",
    "urlMain": "https://hackenproof.com/",
    "username_claimed": "blazezaria"
  },
  "HackerEarth": {
    "errorMsg": "404. URL not found.",
    "errorType": "message",
    "url": "https://hackerearth.com/@{}",
    "urlMain": "https://hackerearth.com/",
    "username_claimed": "naveennamani877"
  },
  "HackerNews": {
    "__comment__": "First errMsg invalid, second errMsg rate limited. Not ideal. Adjust for better rate limit filtering.",
    "errorMsg": [
      "No such user.",
      "Sorry."
    ],
    "errorType": "message",
    "url": "https://news.ycombinator.com/user?id={}",
    "urlMain": "https://news.ycombinator.com/",
    "username_claimed": "blue"
  },
  "HackerOne": {
    "errorMsg": "Page not found",
    "errorType": "message",
    "url": "https://hackerone.com/{}",
    "urlMain": "https://hackerone.com/",
    "username_claimed": "stok"
  },
  "HackerRank": {
    "errorMsg": "Something went wrong",
    "errorType": "message",
    "regexCheck": "^[^.]*?$",
    "url": "https://hackerrank.com/{}",
    "urlMain": "https://hackerrank.com/",
    "username_claimed": "satznova"
  },
  "Harvard Scholar": {
    "errorType": "status_code",
    "url": "https://scholar.harvard.edu/{}",
    "urlMain": "https://scholar.harvard.edu/",
    "username_claimed": "ousmanekane"
  },
  "Hashnode": {
    "errorType": "status_code",
    "url": "https://hashnode.com/@{}",
    "urlMain": "https://hashnode.com",
    "username_claimed": "blue"
  },
  "Heavy-R": {
    "errorMsg": "Channel not found",
    "errorType": "message",
    "isNSFW": true,
    "url": "https://www.heavy-r.com/user/{}",
    "urlMain": "https://www.heavy-r.com/",
    "username_claimed": "kilroy222"
  },
  "Holopin": {
    "errorMsg": "true",
    "errorType": "message",
    "request_method": "POST",
    "request_payload": {
      "username": "{}"
    },
    "url": "https://holopin.io/@{}",
    "urlMain": "https://holopin.io",
    "urlProbe": "https://www.holopin.io/api/auth/username",
    "username_claimed": "red"
  },
  "Houzz": {
    "errorMsg": "The page you requested was not found.",
    "errorType": "message",
    "url": "https://houzz.com/user/{}",
    "urlMain": "https://houzz.com/",
    "username_claimed": "blue"
  },
  "HubPages": {
    "errorType": "status_code",
    "url": "https://hubpages.com/@{}",
    "urlMain": "https://hubpages.com/",
    "username_claimed": "blue"
  },
  "Hubski": {
    "errorMsg": "No such user",
    "errorType": "message",
    "url": "https://hubski.com/user/{}",
    "urlMain": "https://hubski.com/",
    "username_claimed": "blue"
  },
  "HudsonRock": {
    "errorMsg": "No results",
    "errorType": "message",
    "url": "https://cavalier.hudsonrock.com/api/json/v2/osint-tools/search-by-username?username={}",
    "urlMain": "https://hudsonrock.com",
    "username_claimed": "testadmin"
  },
  "ICQ": {
    "errorType": "status_code",
    "url": "https://icq.im/{}/en",
    "urlMain": "https://icq.com/",
    "username_claimed": "Micheal"
  },
  "IFTTT": {
    "errorType": "status_code",
    "regexCheck": "^[A-Za-z0-9]{3,35}$",
    "url": "https://www.ifttt.com/p/{}",
    "urlMain": "https://www.ifttt.com/",
    "username_claimed": "blue"
  },
  "IRC-Galleria": {
    "errorType": "response_url",
    "errorUrl": "https://irc-galleria.net/users/search?username={}",
    "url": "https://irc-galleria.net/user/{}",
    "urlMain": "https://irc-galleria.net/",
    "username_claimed": "appas"
  },
  "Icons8 Community": {
    "errorType": "status_code",
    "url": "https://community.icons8.com/u/{}/summary",
    "urlMain": "https://community.icons8.com/",
    "username_claimed": "thefourCraft"
  },
  "Image Fap": {
    "errorMsg": "Not found",
    "errorType": "message",
    "isNSFW": true,
    "url": "https://www.imagefap.com/profile/{}",
    "urlMain": "https://www.imagefap.com/",
    "username_claimed": "blue"
  },
  "ImgUp.cz": {
    "errorType": "status_code",
    "url": "https://imgup.cz/{}",
    "urlMain": "https://imgup.cz/",
    "username_claimed": "adam"
  },
  "Imgur": {
    "errorType": "status_code",
    "url": "https://imgur.com/user/{}",
    "urlMain": "https://imgur.com/",
    "urlProbe": "https://api.imgur.com/account/v1/accounts/{}?client_id=546c25a59c58ad7",
    "username_claimed": "blue"
  },
  "Instagram": {
    "errorType": "status_code",
    "url": "https://instagram.com/{}",
    "urlMain": "https://instagram.com/",
    "urlProbe": "https://www.picuki.com/profile/{}",
    "username_claimed": "instagram"
  },
  "Instructables": {
    "errorType": "status_code",
    "url": "https://www.instructables.com/member/{}",
    "urlMain": "https://www.instructables.com/",
    "urlProbe": "https://www.instructables.com/json-api/showAuthorExists?screenName={}",
    "username_claimed": "blue"
  },
  "Intigriti": {
    "errorType": "status_code",
    "regexCheck": "[a-z0-9_]{1,25}",
    "request_method": "GET",
    "url": "https://app.intigriti.com/profile/{}",
    "urlMain": "https://app.intigriti.com",
    "urlProbe": "https://api.intigriti.com/user/public/profile/{}",
    "username_claimed": "blue"
  },
  "Ionic Forum": {
    "errorType": "status_code",
    "url": "https://forum.ionicframework.com/u/{}",
    "urlMain": "https://forum.ionicframework.com/",
    "username_claimed": "theblue222"
  },
  "Issuu": {
    "errorType": "status_code",
    "url": "https://issuu.com/{}",
    "urlMain": "https://issuu.com/",
    "username_claimed": "jenny"
  },
  "Itch.io": {
    "errorType": "status_code",
    "regexCheck": "^[a-zA-Z0-9@_-]$",
    "url": "https://{}.itch.io/",
    "urlMain": "https://itch.io/",
    "username_claimed": "blue"
  },
  "Itemfix": {
    "errorMsg": "<title>ItemFix - Channel: </title>",
    "errorType": "message",
    "url": "https://www.itemfix.com/c/{}",
    "urlMain": "https://www.itemfix.com/",
    "username_claimed": "blue"
  },
  "Jellyfin Weblate": {
    "errorType": "status_code",
    "regexCheck": "^[a-zA-Z0-9@._-]{1,150}$",
    "url": "https://translate.jellyfin.org/user/{}/",
    "urlMain": "https://translate.jellyfin.org/",
    "username_claimed": "EraYaN"
  },
  "Jimdo": {
    "errorType": "status_code",
    "regexCheck": "^[a-zA-Z0-9@_-]$",
    "url": "https://{}.jimdosite.com",
    "urlMain": "https://jimdosite.com/",
    "username_claimed": "jenny"
  },
  "Joplin Forum": {
    "errorType": "status_code",
    "url": "https://discourse.joplinapp.org/u/{}",
    "urlMain": "https://discourse.joplinapp.org/",
    "username_claimed": "laurent"
  },
  "KEAKR": {
    "errorType": "status_code",
    "url": "https://www.keakr.com/en/profile/{}",
    "urlMain": "https://www.keakr.com/",
    "username_claimed": "beats"
  },
  "Kaggle": {
    "errorType": "status_code",
    "url": "https://www.kaggle.com/{}",
    "urlMain": "https://www.kaggle.com/",
    "username_claimed": "dansbecker"
  },
  "Keybase": {
    "errorType": "status_code",
    "url": "https://keybase.io/{}",
    "urlMain": "https://keybase.io/",
    "username_claimed": "blue"
  },
  "Kick": {
    "errorMsg": "Not Found",
    "errorType": "message",
    "url": "https://kick.com/{}",
    "urlMain": "https://kick.com/",
    "urlProbe": "https://kick.com/api/v2/channels/{}",
    "username_claimed": "blue"
  },
  "Kik": {
    "errorMsg": "The page you requested was not found",
    "errorType": "message",
    "url": "https://kik.me/{}",
    "urlMain": "http://kik.me/",
    "urlProbe": "https://ws2.kik.com/user/{}",
    "username_claimed": "blue"
  },
  "Kongregate": {
    "errorType": "status_code",
    "headers": {
      "Accept": "text/html",
      "User-Agent": "Mozilla/5.0 (X11; Linux x86_64; rv:109.0) Gecko/20100101 Firefox/116.0"
    },
    "regexCheck": "^[a-zA-Z][a-zA-Z0-9_-]*$",
    "url": "https://www.kongregate.com/accounts/{}",
    "urlMain": "https://www.kongregate.com/",
    "username_claimed": "blue"
  },
  "LOR": {
    "errorType": "status_code",
    "url": "https://www.linux.org.ru/people/{}/profile",
    "urlMain": "https://linux.org.ru/",
    "username_claimed": "red"
  },
  "Launchpad": {
    "errorType": "status_code",
    "url": "https://launchpad.net/~{}",
    "urlMain": "https://launchpad.net/",
    "username_claimed": "blue"
  },
  "LeetCode": {
    "errorType": "status_code",
    "url": "https://leetcode.com/{}",
    "urlMain": "https://leetcode.com/",
    "username_claimed": "blue"
  },
  "LessWrong": {
    "errorType": "status_code",
    "url": "https://www.lesswrong.com/users/@{}",
    "urlMain": "https://www.lesswrong.com/",
    "username_claimed": "blue"
  },
  "Letterboxd": {
    "errorMsg": "Sorry, we can\u2019t find the page you\u2019ve requested.",
    "errorType": "message",
    "url": "https://letterboxd.com/{}",
    "urlMain": "https://letterboxd.com/",
    "username_claimed": "blue"
  },
  "LibraryThing": {
    "errorMsg": "This user doesn't exist",
    "errorType": "message",
    "url": "https://www.librarything.com/profile/{}",
    "urlMain": "https://www.librarything.com/",
    "username_claimed": "blue"
  },
  "Lichess": {
    "errorMsg": "Page not found!",
    "errorType": "message",
    "url": "https://lichess.org/@/{}",
    "urlMain": "https://lichess.org",
    "username_claimed": "blue"
  },
<<<<<<< HEAD
  "Likee": {
    "errorType": "status_code",
    "url": "https://likee.video/@{}",
    "urlMain": "https://likee.video/",
    "username_claimed": "anne",
    "username_unclaimed": "noonewouldneverusethi77"
  },
  "Linktree": {
=======
  "LinkedIn": {
>>>>>>> f794e238
    "errorType": "status_code",
    "headers": {
      "User-Agent": "Mozilla/5.0 AppleWebKit/537.36 (KHTML, like Gecko; compatible; Googlebot/2.1; +http://www.google.com/bot.html) Chrome/W.X.Y.Z Safari/537.36"
    },
    "regexCheck": "^[a-zA-Z0-9]{3,100}$",
    "request_method": "GET",
    "url": "https://linkedin.com/in/{}",
    "urlMain": "https://linkedin.com",
    "username_claimed": "paulpfeister"
  },
  "Linktree": {
    "errorMsg": "\"statusCode\":404",
    "errorType": "message",
    "regexCheck": "^[\\w\\.]{2,30}$",
    "url": "https://linktr.ee/{}",
    "urlMain": "https://linktr.ee/",
    "username_claimed": "anne"
  },
  "Listed": {
    "errorType": "response_url",
    "errorUrl": "https://listed.to/@{}",
    "url": "https://listed.to/@{}",
    "urlMain": "https://listed.to/",
    "username_claimed": "listed"
  },
  "LiveJournal": {
    "errorType": "status_code",
    "regexCheck": "^[a-zA-Z][a-zA-Z0-9_-]*$",
    "url": "https://{}.livejournal.com",
    "urlMain": "https://www.livejournal.com/",
    "username_claimed": "blue"
  },
  "Lobsters": {
    "errorType": "status_code",
    "regexCheck": "[A-Za-z0-9][A-Za-z0-9_-]{0,24}",
    "url": "https://lobste.rs/u/{}",
    "urlMain": "https://lobste.rs/",
    "username_claimed": "jcs"
  },
  "LottieFiles": {
    "errorType": "status_code",
    "url": "https://lottiefiles.com/{}",
    "urlMain": "https://lottiefiles.com/",
    "username_claimed": "lottiefiles"
  },
  "LushStories": {
    "errorType": "status_code",
    "isNSFW": true,
    "url": "https://www.lushstories.com/profile/{}",
    "urlMain": "https://www.lushstories.com/",
    "username_claimed": "chris_brown"
  },
  "MMORPG Forum": {
    "errorType": "status_code",
    "url": "https://forums.mmorpg.com/profile/{}",
    "urlMain": "https://forums.mmorpg.com/",
    "username_claimed": "goku"
  },
  "Mapify": {
    "errorType": "response_url",
    "errorUrl": "https://mapify.travel/{}",
    "url": "https://mapify.travel/{}",
    "urlMain": "https://mapify.travel/",
    "username_claimed": "mapify"
  },
  "Medium": {
    "errorMsg": "<body",
    "errorType": "message",
    "url": "https://medium.com/@{}",
    "urlMain": "https://medium.com/",
    "urlProbe": "https://medium.com/feed/@{}",
    "username_claimed": "blue"
  },
  "Memrise": {
    "errorType": "status_code",
    "url": "https://www.memrise.com/user/{}/",
    "urlMain": "https://www.memrise.com/",
    "username_claimed": "blue"
  },
  "Minecraft": {
    "errorCode": 204,
    "errorType": "status_code",
    "url": "https://api.mojang.com/users/profiles/minecraft/{}",
    "urlMain": "https://minecraft.net/",
    "username_claimed": "blue"
  },
  "MixCloud": {
    "errorType": "status_code",
    "url": "https://www.mixcloud.com/{}/",
    "urlMain": "https://www.mixcloud.com/",
    "urlProbe": "https://api.mixcloud.com/{}/",
    "username_claimed": "jenny"
  },
  "Monkeytype": {
    "errorType": "status_code",
    "url": "https://monkeytype.com/profile/{}",
    "urlMain": "https://monkeytype.com/",
    "urlProbe": "https://api.monkeytype.com/users/{}/profile",
    "username_claimed": "Lost_Arrow"
  },
  "Motherless": {
    "errorMsg": "no longer a member",
    "errorType": "message",
    "isNSFW": true,
    "url": "https://motherless.com/m/{}",
    "urlMain": "https://motherless.com/",
    "username_claimed": "hacker"
  },
  "Motorradfrage": {
    "errorType": "status_code",
    "url": "https://www.motorradfrage.net/nutzer/{}",
    "urlMain": "https://www.motorradfrage.net/",
    "username_claimed": "gutefrage"
  },
  "MyAnimeList": {
    "errorType": "status_code",
    "url": "https://myanimelist.net/profile/{}",
    "urlMain": "https://myanimelist.net/",
    "username_claimed": "blue"
  },
  "MyMiniFactory": {
    "errorType": "status_code",
    "url": "https://www.myminifactory.com/users/{}",
    "urlMain": "https://www.myminifactory.com/",
    "username_claimed": "blue"
  },
  "Mydramalist": {
    "errorMsg": "Sign in - MyDramaList",
    "errorType": "message",
    "url": "https://www.mydramalist.com/profile/{}",
    "urlMain": "https://mydramalist.com",
    "username_claimed": "elhadidy12398"
  },
  "Myspace": {
    "errorType": "status_code",
    "url": "https://myspace.com/{}",
    "urlMain": "https://myspace.com/",
    "username_claimed": "blue"
  },
  "NICommunityForum": {
    "errorMsg": "The page you were looking for could not be found.",
    "errorType": "message",
    "url": "https://community.native-instruments.com/profile/{}",
    "urlMain": "https://www.native-instruments.com/forum/",
    "username_claimed": "jambert"
  },
  "NationStates Nation": {
    "errorMsg": "Was this your nation? It may have ceased to exist due to inactivity, but can rise again!",
    "errorType": "message",
    "url": "https://nationstates.net/nation={}",
    "urlMain": "https://nationstates.net",
    "username_claimed": "the_holy_principality_of_saint_mark"
  },
  "NationStates Region": {
    "errorMsg": "does not exist.",
    "errorType": "message",
    "url": "https://nationstates.net/region={}",
    "urlMain": "https://nationstates.net",
    "username_claimed": "the_west_pacific"
  },
  "Naver": {
    "errorType": "status_code",
    "url": "https://blog.naver.com/{}",
    "urlMain": "https://naver.com",
    "username_claimed": "blue"
  },
  "Needrom": {
    "errorType": "status_code",
    "url": "https://www.needrom.com/author/{}/",
    "urlMain": "https://www.needrom.com/",
    "username_claimed": "needrom"
  },
  "Newgrounds": {
    "errorType": "status_code",
    "regexCheck": "^[a-zA-Z][a-zA-Z0-9_-]*$",
    "url": "https://{}.newgrounds.com",
    "urlMain": "https://newgrounds.com",
    "username_claimed": "blue"
  },
  "Nextcloud Forum": {
    "errorType": "status_code",
    "regexCheck": "^(?![.-])[a-zA-Z0-9_.-]{3,20}$",
    "url": "https://help.nextcloud.com/u/{}/summary",
    "urlMain": "https://nextcloud.com/",
    "username_claimed": "blue"
  },
  "Nightbot": {
    "errorType": "status_code",
    "url": "https://nightbot.tv/t/{}/commands",
    "urlMain": "https://nightbot.tv/",
    "urlProbe": "https://api.nightbot.tv/1/channels/t/{}",
    "username_claimed": "green"
  },
  "Ninja Kiwi": {
    "errorType": "response_url",
    "errorUrl": "https://ninjakiwi.com/profile/{}",
    "url": "https://ninjakiwi.com/profile/{}",
    "urlMain": "https://ninjakiwi.com/",
    "username_claimed": "Kyruko"
  },
  "NintendoLife": {
    "errorType": "status_code",
    "url": "https://www.nintendolife.com/users/{}",
    "urlMain": "https://www.nintendolife.com/",
    "username_claimed": "goku"
  },
  "NitroType": {
    "errorMsg": "<title>Nitro Type | Competitive Typing Game | Race Your Friends</title>",
    "errorType": "message",
    "url": "https://www.nitrotype.com/racer/{}",
    "urlMain": "https://www.nitrotype.com/",
    "username_claimed": "jianclash"
  },
  "NotABug.org": {
    "errorType": "status_code",
    "url": "https://notabug.org/{}",
    "urlMain": "https://notabug.org/",
    "urlProbe": "https://notabug.org/{}/followers",
    "username_claimed": "red"
  },
  "Nyaa.si": {
    "errorType": "status_code",
    "url": "https://nyaa.si/user/{}",
    "urlMain": "https://nyaa.si/",
    "username_claimed": "blue"
  },
  "OGUsers": {
    "errorType": "status_code",
    "url": "https://ogu.gg/{}",
    "urlMain": "https://ogu.gg/",
    "username_claimed": "ogusers"
  },
  "OpenStreetMap": {
    "errorType": "status_code",
    "regexCheck": "^[^.]*?$",
    "url": "https://www.openstreetmap.org/user/{}",
    "urlMain": "https://www.openstreetmap.org/",
    "username_claimed": "blue"
  },
  "Opensource": {
    "errorType": "status_code",
    "url": "https://opensource.com/users/{}",
    "urlMain": "https://opensource.com/",
    "username_claimed": "red"
  },
  "OurDJTalk": {
    "errorMsg": "The specified member cannot be found",
    "errorType": "message",
    "url": "https://ourdjtalk.com/members?username={}",
    "urlMain": "https://ourdjtalk.com/",
    "username_claimed": "steve"
  },
  "PCGamer": {
    "errorMsg": "The specified member cannot be found. Please enter a member's entire name.",
    "errorType": "message",
    "url": "https://forums.pcgamer.com/members/?username={}",
    "urlMain": "https://pcgamer.com",
    "username_claimed": "admin"
  },
  "PSNProfiles.com": {
    "errorType": "response_url",
    "errorUrl": "https://psnprofiles.com/?psnId={}",
    "url": "https://psnprofiles.com/{}",
    "urlMain": "https://psnprofiles.com/",
    "username_claimed": "blue"
  },
  "Packagist": {
    "errorType": "response_url",
    "errorUrl": "https://packagist.org/search/?q={}&reason=vendor_not_found",
    "url": "https://packagist.org/packages/{}/",
    "urlMain": "https://packagist.org/",
    "username_claimed": "psr"
  },
  "Pastebin": {
    "errorMsg": "Not Found (#404)",
    "errorType": "message",
    "url": "https://pastebin.com/u/{}",
    "urlMain": "https://pastebin.com/",
    "username_claimed": "blue"
  },
  "Patreon": {
    "errorType": "status_code",
    "url": "https://www.patreon.com/{}",
    "urlMain": "https://www.patreon.com/",
    "username_claimed": "blue"
  },
  "PentesterLab": {
    "errorType": "status_code",
    "regexCheck": "^[\\w]{4,30}$",
    "url": "https://pentesterlab.com/profile/{}",
    "urlMain": "https://pentesterlab.com/",
    "username_claimed": "0day"
  },
  "PepperIT": {
    "errorMsg": "La pagina che hai provato a raggiungere non si trova qui",
    "errorType": "message",
    "url": "https://www.pepper.it/profile/{}/overview",
    "urlMain": "https://www.pepper.it",
    "username_claimed": "asoluinostrisca"
  },
  "Periscope": {
    "errorType": "status_code",
    "url": "https://www.periscope.tv/{}/",
    "urlMain": "https://www.periscope.tv/",
    "username_claimed": "blue"
  },
  "Pinkbike": {
    "errorType": "status_code",
    "regexCheck": "^[^.]*?$",
    "url": "https://www.pinkbike.com/u/{}/",
    "urlMain": "https://www.pinkbike.com/",
    "username_claimed": "blue"
  },
  "PlayStore": {
    "errorType": "status_code",
    "url": "https://play.google.com/store/apps/developer?id={}",
    "urlMain": "https://play.google.com/store",
    "username_claimed": "Facebook"
  },
  "PocketStars": {
    "errorMsg": "Join Your Favorite Adult Stars",
    "errorType": "message",
    "isNSFW": true,
    "url": "https://pocketstars.com/{}",
    "urlMain": "https://pocketstars.com/",
    "username_claimed": "hacker"
  },
  "Pokemon Showdown": {
    "errorType": "status_code",
    "url": "https://pokemonshowdown.com/users/{}",
    "urlMain": "https://pokemonshowdown.com",
    "username_claimed": "blue"
  },
  "Polarsteps": {
    "errorType": "status_code",
    "url": "https://polarsteps.com/{}",
    "urlMain": "https://polarsteps.com/",
    "urlProbe": "https://api.polarsteps.com/users/byusername/{}",
    "username_claimed": "james"
  },
  "Polygon": {
    "errorType": "status_code",
    "url": "https://www.polygon.com/users/{}",
    "urlMain": "https://www.polygon.com/",
    "username_claimed": "swiftstickler"
  },
  "Polymart": {
    "errorType": "response_url",
    "errorUrl": "https://polymart.org/user/-1",
    "url": "https://polymart.org/user/{}",
    "urlMain": "https://polymart.org/",
    "username_claimed": "craciu25yt"
  },
  "Pornhub": {
    "errorType": "status_code",
    "isNSFW": true,
    "url": "https://pornhub.com/users/{}",
    "urlMain": "https://pornhub.com/",
    "username_claimed": "blue"
  },
  "ProductHunt": {
    "errorMsg": "We seem to have lost this page",
    "errorType": "message",
    "url": "https://www.producthunt.com/@{}",
    "urlMain": "https://www.producthunt.com/",
    "username_claimed": "jenny"
  },
  "PromoDJ": {
    "errorType": "status_code",
    "url": "http://promodj.com/{}",
    "urlMain": "http://promodj.com/",
    "username_claimed": "blue"
  },
  "PyPi": {
    "errorType": "status_code",
    "url": "https://pypi.org/user/{}",
    "urlMain": "https://pypi.org",
    "username_claimed": "Blue"
  },
  "Rajce.net": {
    "errorType": "status_code",
    "regexCheck": "^[a-zA-Z0-9@_-]$",
    "url": "https://{}.rajce.idnes.cz/",
    "urlMain": "https://www.rajce.idnes.cz/",
    "username_claimed": "blue"
  },
  "Rate Your Music": {
    "errorType": "status_code",
    "url": "https://rateyourmusic.com/~{}",
    "urlMain": "https://rateyourmusic.com/",
    "username_claimed": "blue"
  },
  "Rclone Forum": {
    "errorType": "status_code",
    "url": "https://forum.rclone.org/u/{}",
    "urlMain": "https://forum.rclone.org/",
    "username_claimed": "ncw"
  },
  "RedTube": {
    "errorType": "status_code",
    "isNSFW": true,
    "url": "https://www.redtube.com/users/{}",
    "urlMain": "https://www.redtube.com/",
    "username_claimed": "hacker"
  },
  "Redbubble": {
    "errorType": "status_code",
    "url": "https://www.redbubble.com/people/{}",
    "urlMain": "https://www.redbubble.com/",
    "username_claimed": "blue"
  },
  "Reddit": {
    "errorMsg": "Sorry, nobody on Reddit goes by that name.",
    "errorType": "message",
    "headers": {
      "accept-language": "en-US,en;q=0.9"
    },
    "url": "https://www.reddit.com/user/{}",
    "urlMain": "https://www.reddit.com/",
    "username_claimed": "blue"
  },
  "Reisefrage": {
    "errorType": "status_code",
    "url": "https://www.reisefrage.net/nutzer/{}",
    "urlMain": "https://www.reisefrage.net/",
    "username_claimed": "reisefrage"
  },
  "Replit.com": {
    "errorType": "status_code",
    "url": "https://replit.com/@{}",
    "urlMain": "https://replit.com/",
    "username_claimed": "blue"
  },
  "ResearchGate": {
    "errorType": "response_url",
    "errorUrl": "https://www.researchgate.net/directory/profiles",
    "regexCheck": "\\w+_\\w+",
    "url": "https://www.researchgate.net/profile/{}",
    "urlMain": "https://www.researchgate.net/",
    "username_claimed": "John_Smith"
  },
  "ReverbNation": {
    "errorMsg": "Sorry, we couldn't find that page",
    "errorType": "message",
    "url": "https://www.reverbnation.com/{}",
    "urlMain": "https://www.reverbnation.com/",
    "username_claimed": "blue"
  },
  "Roblox": {
    "errorMsg": "Page cannot be found or no longer exists",
    "errorType": "message",
    "url": "https://www.roblox.com/user.aspx?username={}",
    "urlMain": "https://www.roblox.com/",
    "username_claimed": "bluewolfekiller"
  },
  "RocketTube": {
    "errorMsg": "OOPS! Houston, we have a problem",
    "errorType": "message",
    "isNSFW": true,
    "url": "https://www.rockettube.com/{}",
    "urlMain": "https://www.rockettube.com/",
    "username_claimed": "Tatteddick5600"
  },
  "RoyalCams": {
    "errorType": "status_code",
    "url": "https://royalcams.com/profile/{}",
    "urlMain": "https://royalcams.com",
    "username_claimed": "asuna-black"
  },
  "RubyGems": {
    "errorType": "status_code",
    "regexCheck": "^[a-zA-Z][a-zA-Z0-9_-]{1,40}",
    "url": "https://rubygems.org/profiles/{}",
    "urlMain": "https://rubygems.org/",
    "username_claimed": "blue"
  },
  "Rumble": {
    "errorType": "status_code",
    "url": "https://rumble.com/user/{}",
    "urlMain": "https://rumble.com/",
    "username_claimed": "John"
  },
  "RuneScape": {
    "errorMsg": "{\"error\":\"NO_PROFILE\",\"loggedIn\":\"false\"}",
    "errorType": "message",
    "regexCheck": "^(?! )[\\w -]{1,12}(?<! )$",
    "url": "https://apps.runescape.com/runemetrics/app/overview/player/{}",
    "urlMain": "https://www.runescape.com/",
    "urlProbe": "https://apps.runescape.com/runemetrics/profile/profile?user={}",
    "username_claimed": "L33"
  },
  "SWAPD": {
    "errorType": "status_code",
    "url": "https://swapd.co/u/{}",
    "urlMain": "https://swapd.co/",
    "username_claimed": "swapd"
  },
  "Sbazar.cz": {
    "errorType": "status_code",
    "url": "https://www.sbazar.cz/{}",
    "urlMain": "https://www.sbazar.cz/",
    "username_claimed": "blue"
  },
  "Scratch": {
    "errorType": "status_code",
    "url": "https://scratch.mit.edu/users/{}",
    "urlMain": "https://scratch.mit.edu/",
    "username_claimed": "griffpatch"
  },
  "Scribd": {
    "errorMsg": "Page not found",
    "errorType": "message",
    "url": "https://www.scribd.com/{}",
    "urlMain": "https://www.scribd.com/",
    "username_claimed": "blue"
  },
  "ShitpostBot5000": {
    "errorType": "status_code",
    "url": "https://www.shitpostbot.com/user/{}",
    "urlMain": "https://www.shitpostbot.com/",
    "username_claimed": "blue"
  },
  "Shpock": {
    "errorType": "status_code",
    "url": "https://www.shpock.com/shop/{}/items",
    "urlMain": "https://www.shpock.com/",
    "username_claimed": "user"
  },
  "Signal": {
    "errorMsg": "Oops! That page doesn\u2019t exist or is private.",
    "errorType": "message",
    "url": "https://community.signalusers.org/u/{}",
    "urlMain": "https://community.signalusers.org",
    "username_claimed": "jlund"
  },
  "Sketchfab": {
    "errorType": "status_code",
    "url": "https://sketchfab.com/{}",
    "urlMain": "https://sketchfab.com/",
    "username_claimed": "blue"
  },
  "Slack": {
    "errorType": "status_code",
    "regexCheck": "^[a-zA-Z][a-zA-Z0-9_-]*$",
    "url": "https://{}.slack.com",
    "urlMain": "https://slack.com",
    "username_claimed": "blue"
  },
  "Slant": {
    "errorType": "status_code",
    "regexCheck": "^.{2,32}$",
    "url": "https://www.slant.co/users/{}",
    "urlMain": "https://www.slant.co/",
    "username_claimed": "blue"
  },
  "Slashdot": {
    "errorMsg": "user you requested does not exist",
    "errorType": "message",
    "url": "https://slashdot.org/~{}",
    "urlMain": "https://slashdot.org",
    "username_claimed": "blue"
  },
  "SlideShare": {
    "errorType": "status_code",
    "url": "https://slideshare.net/{}",
    "urlMain": "https://slideshare.net/",
    "username_claimed": "blue"
  },
  "Slides": {
    "errorCode": 204,
    "errorType": "status_code",
    "url": "https://slides.com/{}",
    "urlMain": "https://slides.com/",
    "username_claimed": "blue"
  },
  "SmugMug": {
    "errorType": "status_code",
    "url": "https://{}.smugmug.com",
    "urlMain": "https://smugmug.com",
    "username_claimed": "winchester"
  },
  "Smule": {
    "errorMsg": "Smule | Page Not Found (404)",
    "errorType": "message",
    "url": "https://www.smule.com/{}",
    "urlMain": "https://www.smule.com/",
    "username_claimed": "blue"
  },
  "Snapchat": {
    "errorType": "status_code",
    "regexCheck": "^[a-z][a-z-_.]{3,15}",
    "request_method": "GET",
    "url": "https://www.snapchat.com/add/{}",
    "urlMain": "https://www.snapchat.com",
    "username_claimed": "teamsnapchat"
  },
  "SoundCloud": {
    "errorType": "status_code",
    "url": "https://soundcloud.com/{}",
    "urlMain": "https://soundcloud.com/",
    "username_claimed": "blue"
  },
  "SourceForge": {
    "errorType": "status_code",
    "url": "https://sourceforge.net/u/{}",
    "urlMain": "https://sourceforge.net/",
    "username_claimed": "blue"
  },
  "SoylentNews": {
    "errorMsg": "The user you requested does not exist, no matter how much you wish this might be the case.",
    "errorType": "message",
    "url": "https://soylentnews.org/~{}",
    "urlMain": "https://soylentnews.org",
    "username_claimed": "adam"
  },
  "Speedrun.com": {
    "errorMsg": "Not found",
    "errorType": "message",
    "url": "https://speedrun.com/user/{}",
    "urlMain": "https://speedrun.com/",
    "username_claimed": "3Tau"
  },
  "Spells8": {
    "errorType": "status_code",
    "url": "https://forum.spells8.com/u/{}",
    "urlMain": "https://spells8.com",
    "username_claimed": "susurrus"
  },
  "Splice": {
    "errorType": "status_code",
    "url": "https://splice.com/{}",
    "urlMain": "https://splice.com/",
    "username_claimed": "splice"
  },
  "Splits.io": {
    "errorType": "status_code",
    "regexCheck": "^[^.]*?$",
    "url": "https://splits.io/users/{}",
    "urlMain": "https://splits.io",
    "username_claimed": "cambosteve"
  },
  "Sporcle": {
    "errorType": "status_code",
    "url": "https://www.sporcle.com/user/{}/people",
    "urlMain": "https://www.sporcle.com/",
    "username_claimed": "blue"
  },
  "Sportlerfrage": {
    "errorType": "status_code",
    "url": "https://www.sportlerfrage.net/nutzer/{}",
    "urlMain": "https://www.sportlerfrage.net/",
    "username_claimed": "sportlerfrage"
  },
  "SportsRU": {
    "errorType": "status_code",
    "url": "https://www.sports.ru/profile/{}/",
    "urlMain": "https://www.sports.ru/",
    "username_claimed": "blue"
  },
  "Spotify": {
    "errorType": "status_code",
    "headers": {
      "user-agent": "PostmanRuntime/7.29.2"
    },
    "url": "https://open.spotify.com/user/{}",
    "urlMain": "https://open.spotify.com/",
    "username_claimed": "blue"
  },
  "Star Citizen": {
    "errorMsg": "404",
    "errorType": "message",
    "url": "https://robertsspaceindustries.com/citizens/{}",
    "urlMain": "https://robertsspaceindustries.com/",
    "username_claimed": "blue"
  },
  "Steam Community (Group)": {
    "errorMsg": "No group could be retrieved for the given URL",
    "errorType": "message",
    "url": "https://steamcommunity.com/groups/{}",
    "urlMain": "https://steamcommunity.com/",
    "username_claimed": "blue"
  },
  "Steam Community (User)": {
    "errorMsg": "The specified profile could not be found",
    "errorType": "message",
    "url": "https://steamcommunity.com/id/{}/",
    "urlMain": "https://steamcommunity.com/",
    "username_claimed": "blue"
  },
  "Strava": {
    "errorMsg": "Strava | Running, Cycling &amp; Hiking App - Train, Track &amp; Share",
    "errorType": "message",
    "regexCheck": "^[^.]*?$",
    "url": "https://www.strava.com/athletes/{}",
    "urlMain": "https://www.strava.com/",
    "username_claimed": "blue"
  },
  "SublimeForum": {
    "errorType": "status_code",
    "url": "https://forum.sublimetext.com/u/{}",
    "urlMain": "https://forum.sublimetext.com/",
    "username_claimed": "blue"
  },
  "TETR.IO": {
    "errorMsg": "No such user!",
    "errorType": "message",
    "url": "https://ch.tetr.io/u/{}",
    "urlMain": "https://tetr.io",
    "urlProbe": "https://ch.tetr.io/api/users/{}",
    "username_claimed": "osk"
  },
  "TLDR Legal": {
    "errorType": "status_code",
    "regexCheck": "^[a-zA-Z0-9]{3,20}$",
    "url": "https://tldrlegal.com/users/{}/",
    "urlMain": "https://tldrlegal.com/",
    "username_claimed": "kevin"
  },
  "TRAKTRAIN": {
    "errorType": "status_code",
    "url": "https://traktrain.com/{}",
    "urlMain": "https://traktrain.com/",
    "username_claimed": "traktrain"
  },
  "Telegram": {
    "errorMsg": [
      "<title>Telegram Messenger</title>",
      "If you have <strong>Telegram</strong>, you can contact <a class=\"tgme_username_link\" href=\"tg://resolve?domain="
    ],
    "errorType": "message",
    "regexCheck": "^[a-zA-Z0-9_]{3,32}[^_]$",
    "url": "https://t.me/{}",
    "urlMain": "https://t.me/",
    "username_claimed": "blue"
  },
  "Tellonym.me": {
    "errorType": "status_code",
    "url": "https://tellonym.me/{}",
    "urlMain": "https://tellonym.me/",
    "username_claimed": "blue"
  },
  "Tenor": {
    "errorType": "status_code",
    "regexCheck": "^[A-Za-z0-9_]{2,32}$",
    "url": "https://tenor.com/users/{}",
    "urlMain": "https://tenor.com/",
    "username_claimed": "red"
  },
  "ThemeForest": {
    "errorType": "status_code",
    "url": "https://themeforest.net/user/{}",
    "urlMain": "https://themeforest.net/",
    "username_claimed": "user"
  },
  "TnAFlix": {
    "errorType": "status_code",
    "isNSFW": true,
    "url": "https://www.tnaflix.com/profile/{}",
    "urlMain": "https://www.tnaflix.com/",
    "username_claimed": "hacker"
  },
  "TorrentGalaxy": {
    "errorMsg": "<title>TGx:Can't show details</title>",
    "errorType": "message",
    "regexCheck": "^[A-Za-z0-9]{3,15}$",
    "url": "https://torrentgalaxy.to/profile/{}",
    "urlMain": "https://torrentgalaxy.to/",
    "username_claimed": "GalaxyRG"
  },
  "TradingView": {
    "errorType": "status_code",
    "request_method": "GET",
    "url": "https://www.tradingview.com/u/{}/",
    "urlMain": "https://www.tradingview.com/",
    "username_claimed": "blue"
  },
  "Trakt": {
    "errorType": "status_code",
    "regexCheck": "^[^.]*$",
    "url": "https://www.trakt.tv/users/{}",
    "urlMain": "https://www.trakt.tv/",
    "username_claimed": "blue"
  },
  "TrashboxRU": {
    "errorType": "status_code",
    "regexCheck": "^[A-Za-z0-9_-]{3,16}$",
    "url": "https://trashbox.ru/users/{}",
    "urlMain": "https://trashbox.ru/",
    "username_claimed": "blue"
  },
  "Trawelling": {
    "errorType": "status_code",
    "url": "https://traewelling.de/@{}",
    "urlMain": "https://traewelling.de/",
    "username_claimed": "lassestolley"
  },
  "Trello": {
    "errorMsg": "model not found",
    "errorType": "message",
    "url": "https://trello.com/{}",
    "urlMain": "https://trello.com/",
    "urlProbe": "https://trello.com/1/Members/{}",
    "username_claimed": "blue"
  },
  "TryHackMe": {
    "errorMsg": "{\"success\":false}",
    "errorType": "message",
    "regexCheck": "^[a-zA-Z0-9.]{1,16}$",
    "url": "https://tryhackme.com/p/{}",
    "urlMain": "https://tryhackme.com/",
    "urlProbe": "https://tryhackme.com/api/user/exist/{}",
    "username_claimed": "ashu"
  },
  "Tuna": {
    "errorType": "status_code",
    "regexCheck": "^[a-z0-9]{4,40}$",
    "url": "https://tuna.voicemod.net/user/{}",
    "urlMain": "https://tuna.voicemod.net/",
    "username_claimed": "bob"
  },
  "Tweakers": {
    "errorType": "status_code",
    "url": "https://tweakers.net/gallery/{}",
    "urlMain": "https://tweakers.net",
    "username_claimed": "femme"
  },
  "Twitch": {
    "errorType": "status_code",
    "url": "https://www.twitch.tv/{}",
    "urlMain": "https://www.twitch.tv/",
    "urlProbe": "https://m.twitch.tv/{}",
    "username_claimed": "jenny"
  },
  "Twitter": {
    "errorMsg": "<div class=\"error-panel\"><span>User ",
    "errorType": "message",
    "regexCheck": "^[a-zA-Z0-9_]{1,15}$",
    "url": "https://twitter.com/{}",
    "urlMain": "https://twitter.com/",
    "urlProbe": "https://nitter.net/{}",
    "username_claimed": "blue"
  },
  "Typeracer": {
    "errorMsg": "Profile Not Found",
    "errorType": "message",
    "url": "https://data.typeracer.com/pit/profile?user={}",
    "urlMain": "https://typeracer.com",
    "username_claimed": "blue"
  },
  "Ultimate-Guitar": {
    "errorType": "status_code",
    "url": "https://ultimate-guitar.com/u/{}",
    "urlMain": "https://ultimate-guitar.com/",
    "username_claimed": "blue"
  },
  "Unsplash": {
    "errorType": "status_code",
    "regexCheck": "^[a-z0-9_]{1,60}$",
    "url": "https://unsplash.com/@{}",
    "urlMain": "https://unsplash.com/",
    "username_claimed": "jenny"
  },
  "Untappd": {
    "errorType": "status_code",
    "url": "https://untappd.com/user/{}",
    "urlMain": "https://untappd.com/",
    "username_claimed": "untappd"
  },
  "VK": {
    "errorType": "response_url",
    "errorUrl": "https://www.quora.com/profile/{}",
    "url": "https://vk.com/{}",
    "urlMain": "https://vk.com/",
    "username_claimed": "brown"
  },
  "VSCO": {
    "errorType": "status_code",
    "url": "https://vsco.co/{}",
    "urlMain": "https://vsco.co/",
    "username_claimed": "blue"
  },
  "Velomania": {
    "errorMsg": "\u041f\u043e\u043b\u044c\u0437\u043e\u0432\u0430\u0442\u0435\u043b\u044c \u043d\u0435 \u0437\u0430\u0440\u0435\u0433\u0438\u0441\u0442\u0440\u0438\u0440\u043e\u0432\u0430\u043d \u0438 \u043d\u0435 \u0438\u043c\u0435\u0435\u0442 \u043f\u0440\u043e\u0444\u0438\u043b\u044f \u0434\u043b\u044f \u043f\u0440\u043e\u0441\u043c\u043e\u0442\u0440\u0430.",
    "errorType": "message",
    "url": "https://forum.velomania.ru/member.php?username={}",
    "urlMain": "https://forum.velomania.ru/",
    "username_claimed": "red"
  },
  "Venmo": {
    "errorMsg": [
      "Venmo | Page Not Found"
    ],
    "errorType": "message",
    "headers": {
      "Host": "account.venmo.com"
    },
    "url": "https://account.venmo.com/u/{}",
    "urlMain": "https://venmo.com/",
    "urlProbe": "https://test1.venmo.com/u/{}",
    "username_claimed": "jenny"
  },
  "Vero": {
    "errorType": "status_code",
    "request_method": "GET",
    "url": "https://vero.co/{}",
    "urlMain": "https://vero.co/",
    "username_claimed": "blue"
  },
  "Vimeo": {
    "errorType": "status_code",
    "url": "https://vimeo.com/{}",
    "urlMain": "https://vimeo.com/",
    "username_claimed": "blue"
  },
  "VirusTotal": {
    "errorType": "status_code",
    "request_method": "GET",
    "url": "https://www.virustotal.com/gui/user/{}",
    "urlMain": "https://www.virustotal.com/",
    "urlProbe": "https://www.virustotal.com/ui/users/{}/avatar",
    "username_claimed": "blue"
  },
  "WICG Forum": {
    "errorType": "status_code",
    "regexCheck": "^(?![.-])[a-zA-Z0-9_.-]{3,20}$",
    "url": "https://discourse.wicg.io/u/{}/summary",
    "urlMain": "https://discourse.wicg.io/",
    "username_claimed": "stefano"
  },
  "Warrior Forum": {
    "errorType": "status_code",
    "url": "https://www.warriorforum.com/members/{}.html",
    "urlMain": "https://www.warriorforum.com/",
    "username_claimed": "blue"
  },
  "Wattpad": {
    "errorType": "status_code",
    "url": "https://www.wattpad.com/user/{}",
    "urlMain": "https://www.wattpad.com/",
    "urlProbe": "https://www.wattpad.com/api/v3/users/{}/",
    "username_claimed": "Dogstho7951"
  },
  "WebNode": {
    "errorType": "status_code",
    "regexCheck": "^[a-zA-Z0-9@_-]$",
    "url": "https://{}.webnode.cz/",
    "urlMain": "https://www.webnode.cz/",
    "username_claimed": "radkabalcarova"
  },
  "Weblate": {
    "errorType": "status_code",
    "regexCheck": "^[a-zA-Z0-9@._-]{1,150}$",
    "url": "https://hosted.weblate.org/user/{}/",
    "urlMain": "https://hosted.weblate.org/",
    "username_claimed": "adam"
  },
  "Weebly": {
    "errorType": "status_code",
    "url": "https://{}.weebly.com/",
    "urlMain": "https://weebly.com/",
    "username_claimed": "blue"
  },
  "Wikidot": {
    "errorMsg": "User does not exist.",
    "errorType": "message",
    "url": "http://www.wikidot.com/user:info/{}",
    "urlMain": "http://www.wikidot.com/",
    "username_claimed": "blue"
  },
  "Wikipedia": {
    "errorMsg": "centralauth-admin-nonexistent:",
    "errorType": "message",
    "url": "https://en.wikipedia.org/wiki/Special:CentralAuth/{}?uselang=qqx",
    "urlMain": "https://www.wikipedia.org/",
    "username_claimed": "Hoadlck"
  },
  "Windy": {
    "errorType": "status_code",
    "url": "https://community.windy.com/user/{}",
    "urlMain": "https://windy.com/",
    "username_claimed": "blue"
  },
  "Wix": {
    "errorType": "status_code",
    "regexCheck": "^[a-zA-Z0-9@_-]$",
    "url": "https://{}.wix.com",
    "urlMain": "https://wix.com/",
    "username_claimed": "support"
  },
  "WolframalphaForum": {
    "errorType": "status_code",
    "url": "https://community.wolfram.com/web/{}/home",
    "urlMain": "https://community.wolfram.com/",
    "username_claimed": "unico"
  },
  "WordPress": {
    "errorType": "response_url",
    "errorUrl": "wordpress.com/typo/?subdomain=",
    "regexCheck": "^[a-zA-Z][a-zA-Z0-9_-]*$",
    "url": "https://{}.wordpress.com/",
    "urlMain": "https://wordpress.com",
    "username_claimed": "blue"
  },
  "WordPressOrg": {
    "errorType": "response_url",
    "errorUrl": "https://wordpress.org",
    "url": "https://profiles.wordpress.org/{}/",
    "urlMain": "https://wordpress.org/",
    "username_claimed": "blue"
  },
  "Wordnik": {
    "errorMsg": "Page Not Found",
    "errorType": "message",
    "regexCheck": "^[a-zA-Z0-9_.+-]{1,40}$",
    "url": "https://www.wordnik.com/users/{}",
    "urlMain": "https://www.wordnik.com/",
    "username_claimed": "blue"
  },
  "Wykop": {
    "errorType": "status_code",
    "url": "https://www.wykop.pl/ludzie/{}",
    "urlMain": "https://www.wykop.pl",
    "username_claimed": "blue"
  },
  "Xbox Gamertag": {
    "errorType": "status_code",
    "url": "https://xboxgamertag.com/search/{}",
    "urlMain": "https://xboxgamertag.com/",
    "username_claimed": "red"
  },
  "Xvideos": {
    "errorType": "status_code",
    "isNSFW": true,
    "url": "https://xvideos.com/profiles/{}",
    "urlMain": "https://xvideos.com/",
    "username_claimed": "blue"
  },
  "YandexMusic": {
    "__comment__": "The first and third errorMsg relate to geo-restrictions and bot detection/captchas.",
    "errorMsg": [
      "\u041e\u0448\u0438\u0431\u043a\u0430 404",
      "<meta name=\"description\" content=\"\u041e\u0442\u043a\u0440\u044b\u0432\u0430\u0439\u0442\u0435 \u043d\u043e\u0432\u0443\u044e \u043c\u0443\u0437\u044b\u043a\u0443 \u043a\u0430\u0436\u0434\u044b\u0439 \u0434\u0435\u043d\u044c.",
      "<input type=\"submit\" class=\"CheckboxCaptcha-Button\""
    ],
    "errorType": "message",
    "url": "https://music.yandex/users/{}/playlists",
    "urlMain": "https://music.yandex",
    "username_claimed": "ya.playlist"
  },
  "YouNow": {
    "errorMsg": "No users found",
    "errorType": "message",
    "url": "https://www.younow.com/{}/",
    "urlMain": "https://www.younow.com/",
    "urlProbe": "https://api.younow.com/php/api/broadcast/info/user={}/",
    "username_claimed": "blue"
  },
  "YouPic": {
    "errorType": "status_code",
    "url": "https://youpic.com/photographer/{}/",
    "urlMain": "https://youpic.com/",
    "username_claimed": "blue"
  },
  "YouPorn": {
    "errorType": "status_code",
    "isNSFW": true,
    "url": "https://youporn.com/uservids/{}",
    "urlMain": "https://youporn.com",
    "username_claimed": "blue"
  },
  "YouTube": {
    "errorType": "status_code",
    "headers": {
      "User-Agent": "Mozilla/5.0 AppleWebKit/537.36 (KHTML, like Gecko; compatible; Googlebot/2.1; +http://www.google.com/bot.html) Chrome/W.X.Y.Z Safari/537.36"
    },
    "url": "https://www.youtube.com/@{}",
    "urlMain": "https://www.youtube.com/",
    "username_claimed": "youtube"
  },
  "Zhihu": {
    "errorMsg": "404",
    "errorType": "message",
    "url": "https://www.zhihu.com/people/{}",
    "urlMain": "https://www.zhihu.com/",
    "username_claimed": "blue"
  },
  "akniga": {
    "errorType": "status_code",
    "url": "https://akniga.org/profile/{}",
    "urlMain": "https://akniga.org/profile/blue/",
    "username_claimed": "blue"
  },
  "authorSTREAM": {
    "errorType": "status_code",
    "url": "http://www.authorstream.com/{}/",
    "urlMain": "http://www.authorstream.com/",
    "username_claimed": "blue"
  },
  "babyRU": {
    "errorMsg": "\u0421\u0442\u0440\u0430\u043d\u0438\u0446\u0430, \u043a\u043e\u0442\u043e\u0440\u0443\u044e \u0432\u044b \u0438\u0441\u043a\u0430\u043b\u0438, \u043d\u0435 \u043d\u0430\u0439\u0434\u0435\u043d\u0430",
    "errorType": "message",
    "url": "https://www.baby.ru/u/{}/",
    "urlMain": "https://www.baby.ru/",
    "username_claimed": "blue"
  },
  "babyblogRU": {
    "errorType": "response_url",
    "errorUrl": "https://www.babyblog.ru/",
    "url": "https://www.babyblog.ru/user/{}",
    "urlMain": "https://www.babyblog.ru/",
    "username_claimed": "blue"
  },
  "chaos.social": {
    "errorType": "status_code",
    "url": "https://chaos.social/@{}",
    "urlMain": "https://chaos.social/",
    "username_claimed": "rixx"
  },
  "couchsurfing": {
    "errorType": "status_code",
    "url": "https://www.couchsurfing.com/people/{}",
    "urlMain": "https://www.couchsurfing.com/",
    "username_claimed": "blue"
  },
  "d3RU": {
    "errorType": "status_code",
    "url": "https://d3.ru/user/{}/posts",
    "urlMain": "https://d3.ru/",
    "username_claimed": "blue"
  },
  "dailykos": {
    "errorMsg": "{\"result\":true,\"message\":null}",
    "errorType": "message",
    "url": "https://www.dailykos.com/user/{}",
    "urlMain": "https://www.dailykos.com",
    "urlProbe": "https://www.dailykos.com/signup/check_nickname?nickname={}",
    "username_claimed": "blue"
  },
  "datingRU": {
    "errorType": "status_code",
    "url": "http://dating.ru/{}",
    "urlMain": "http://dating.ru",
    "username_claimed": "blue"
  },
  "devRant": {
    "errorType": "response_url",
    "errorUrl": "https://devrant.com/",
    "url": "https://devrant.com/users/{}",
    "urlMain": "https://devrant.com/",
    "username_claimed": "blue"
  },
  "drive2": {
    "errorType": "status_code",
    "url": "https://www.drive2.ru/users/{}",
    "urlMain": "https://www.drive2.ru/",
    "username_claimed": "blue"
  },
  "eGPU": {
    "errorType": "status_code",
    "url": "https://egpu.io/forums/profile/{}/",
    "urlMain": "https://egpu.io/",
    "username_claimed": "blue"
  },
  "eintracht": {
    "errorType": "status_code",
    "regexCheck": "^[^.]*?$",
    "url": "https://community.eintracht.de/fans/{}",
    "urlMain": "https://eintracht.de",
    "username_claimed": "blue"
  },
  "fixya": {
    "errorType": "status_code",
    "url": "https://www.fixya.com/users/{}",
    "urlMain": "https://www.fixya.com",
    "username_claimed": "adam"
  },
  "fl": {
    "errorType": "status_code",
    "url": "https://www.fl.ru/users/{}",
    "urlMain": "https://www.fl.ru/",
    "username_claimed": "blue"
  },
  "forum_guns": {
    "errorMsg": "action=https://forum.guns.ru/forummisc/blog/search",
    "errorType": "message",
    "url": "https://forum.guns.ru/forummisc/blog/{}",
    "urlMain": "https://forum.guns.ru/",
    "username_claimed": "red"
  },
  "freecodecamp": {
    "errorMsg": "{}",
    "errorType": "message",
    "url": "https://www.freecodecamp.org/{}",
    "urlMain": "https://www.freecodecamp.org/",
    "urlProbe": "https://api.freecodecamp.org/api/users/get-public-profile?username={}",
    "username_claimed": "naveennamani"
  },
  "furaffinity": {
    "errorMsg": "This user cannot be found.",
    "errorType": "message",
    "url": "https://www.furaffinity.net/user/{}",
    "urlMain": "https://www.furaffinity.net",
    "username_claimed": "jesus"
  },
  "geocaching": {
    "errorType": "status_code",
    "url": "https://www.geocaching.com/p/default.aspx?u={}",
    "urlMain": "https://www.geocaching.com/",
    "username_claimed": "blue"
  },
  "gfycat": {
    "errorType": "status_code",
    "url": "https://gfycat.com/@{}",
    "urlMain": "https://gfycat.com/",
    "username_claimed": "Test"
  },
  "habr": {
    "errorType": "status_code",
    "url": "https://habr.com/ru/users/{}",
    "urlMain": "https://habr.com/",
    "username_claimed": "blue"
  },
  "hackster": {
    "errorType": "status_code",
    "url": "https://www.hackster.io/{}",
    "urlMain": "https://www.hackster.io",
    "username_claimed": "blue"
  },
  "hunting": {
    "errorMsg": "\u0423\u043a\u0430\u0437\u0430\u043d\u043d\u044b\u0439 \u043f\u043e\u043b\u044c\u0437\u043e\u0432\u0430\u0442\u0435\u043b\u044c \u043d\u0435 \u043d\u0430\u0439\u0434\u0435\u043d. \u041f\u043e\u0436\u0430\u043b\u0443\u0439\u0441\u0442\u0430, \u0432\u0432\u0435\u0434\u0438\u0442\u0435 \u0434\u0440\u0443\u0433\u043e\u0435 \u0438\u043c\u044f.",
    "errorType": "message",
    "url": "https://www.hunting.ru/forum/members/?username={}",
    "urlMain": "https://www.hunting.ru/forum/",
    "username_claimed": "red"
  },
  "iMGSRC.RU": {
    "errorType": "response_url",
    "errorUrl": "https://imgsrc.ru/",
    "url": "https://imgsrc.ru/main/user.php?user={}",
    "urlMain": "https://imgsrc.ru/",
    "username_claimed": "blue"
  },
  "igromania": {
    "errorMsg": "\u041f\u043e\u043b\u044c\u0437\u043e\u0432\u0430\u0442\u0435\u043b\u044c \u043d\u0435 \u0437\u0430\u0440\u0435\u0433\u0438\u0441\u0442\u0440\u0438\u0440\u043e\u0432\u0430\u043d \u0438 \u043d\u0435 \u0438\u043c\u0435\u0435\u0442 \u043f\u0440\u043e\u0444\u0438\u043b\u044f \u0434\u043b\u044f \u043f\u0440\u043e\u0441\u043c\u043e\u0442\u0440\u0430.",
    "errorType": "message",
    "url": "http://forum.igromania.ru/member.php?username={}",
    "urlMain": "http://forum.igromania.ru/",
    "username_claimed": "blue"
  },
  "interpals": {
    "errorMsg": "The requested user does not exist or is inactive",
    "errorType": "message",
    "url": "https://www.interpals.net/{}",
    "urlMain": "https://www.interpals.net/",
    "username_claimed": "blue"
  },
  "irecommend": {
    "errorType": "status_code",
    "url": "https://irecommend.ru/users/{}",
    "urlMain": "https://irecommend.ru/",
    "username_claimed": "blue"
  },
  "jbzd.com.pl": {
    "errorType": "status_code",
    "url": "https://jbzd.com.pl/uzytkownik/{}",
    "urlMain": "https://jbzd.com.pl/",
    "username_claimed": "blue"
  },
  "jeuxvideo": {
    "errorType": "status_code",
    "request_method": "GET",
    "url": "https://www.jeuxvideo.com/profil/{}",
    "urlMain": "https://www.jeuxvideo.com",
    "urlProbe": "https://www.jeuxvideo.com/profil/{}?mode=infos",
    "username_claimed": "adam"
  },
  "kofi": {
    "errorType": "response_url",
    "errorUrl": "https://ko-fi.com/art?=redirect",
    "url": "https://ko-fi.com/{}",
    "urlMain": "https://ko-fi.com",
    "username_claimed": "yeahkenny"
  },
  "kwork": {
    "errorType": "status_code",
    "url": "https://kwork.ru/user/{}",
    "urlMain": "https://www.kwork.ru/",
    "username_claimed": "blue"
  },
  "labpentestit": {
    "errorType": "response_url",
    "errorUrl": "https://lab.pentestit.ru/{}",
    "url": "https://lab.pentestit.ru/profile/{}",
    "urlMain": "https://lab.pentestit.ru/",
    "username_claimed": "CSV"
  },
  "last.fm": {
    "errorType": "status_code",
    "url": "https://last.fm/user/{}",
    "urlMain": "https://last.fm/",
    "username_claimed": "blue"
  },
  "leasehackr": {
    "errorType": "status_code",
    "url": "https://forum.leasehackr.com/u/{}/summary/",
    "urlMain": "https://forum.leasehackr.com/",
    "username_claimed": "adam"
  },
  "livelib": {
    "errorType": "status_code",
    "url": "https://www.livelib.ru/reader/{}",
    "urlMain": "https://www.livelib.ru/",
    "username_claimed": "blue"
  },
  "mastodon.cloud": {
    "errorType": "status_code",
    "url": "https://mastodon.cloud/@{}",
    "urlMain": "https://mastodon.cloud/",
    "username_claimed": "TheAdmin"
  },
  "mastodon.social": {
    "errorType": "status_code",
    "url": "https://mastodon.social/@{}",
    "urlMain": "https://chaos.social/",
    "username_claimed": "Gargron"
  },
  "mastodon.technology": {
    "errorType": "status_code",
    "url": "https://mastodon.technology/@{}",
    "urlMain": "https://mastodon.xyz/",
    "username_claimed": "ashfurrow"
  },
  "mastodon.xyz": {
    "errorType": "status_code",
    "url": "https://mastodon.xyz/@{}",
    "urlMain": "https://mastodon.xyz/",
    "username_claimed": "TheKinrar"
  },
  "mercadolivre": {
    "errorType": "status_code",
    "url": "https://www.mercadolivre.com.br/perfil/{}",
    "urlMain": "https://www.mercadolivre.com.br",
    "username_claimed": "blue"
  },
  "minds": {
    "errorMsg": "\"valid\":true",
    "errorType": "message",
    "url": "https://www.minds.com/{}/",
    "urlMain": "https://www.minds.com",
    "urlProbe": "https://www.minds.com/api/v3/register/validate?username={}",
    "username_claimed": "john"
  },
  "moikrug": {
    "errorType": "status_code",
    "url": "https://moikrug.ru/{}",
    "urlMain": "https://moikrug.ru/",
    "username_claimed": "blue"
  },
  "mstdn.io": {
    "errorType": "status_code",
    "url": "https://mstdn.io/@{}",
    "urlMain": "https://mstdn.io/",
    "username_claimed": "blue"
  },
  "nairaland.com": {
    "errorType": "status_code",
    "url": "https://www.nairaland.com/{}",
    "urlMain": "https://www.nairaland.com/",
    "username_claimed": "red"
  },
  "nnRU": {
    "errorType": "status_code",
    "regexCheck": "^[a-zA-Z0-9@_-]$",
    "url": "https://{}.www.nn.ru/",
    "urlMain": "https://www.nn.ru/",
    "username_claimed": "blue"
  },
  "note": {
    "errorType": "status_code",
    "url": "https://note.com/{}",
    "urlMain": "https://note.com/",
    "username_claimed": "blue"
  },
  "npm": {
    "errorType": "status_code",
    "url": "https://www.npmjs.com/~{}",
    "urlMain": "https://www.npmjs.com/",
    "username_claimed": "kennethsweezy"
  },
  "opennet": {
    "errorMsg": "\u0418\u043c\u044f \u0443\u0447\u0430\u0441\u0442\u043d\u0438\u043a\u0430 \u043d\u0435 \u043d\u0430\u0439\u0434\u0435\u043d\u043e",
    "errorType": "message",
    "regexCheck": "^[^-]*$",
    "url": "https://www.opennet.ru/~{}",
    "urlMain": "https://www.opennet.ru/",
    "username_claimed": "anonismus"
  },
  "osu!": {
    "errorType": "status_code",
    "url": "https://osu.ppy.sh/users/{}",
    "urlMain": "https://osu.ppy.sh/",
    "username_claimed": "blue"
  },
  "phpRU": {
    "errorMsg": "\u0423\u043a\u0430\u0437\u0430\u043d\u043d\u044b\u0439 \u043f\u043e\u043b\u044c\u0437\u043e\u0432\u0430\u0442\u0435\u043b\u044c \u043d\u0435 \u043d\u0430\u0439\u0434\u0435\u043d. \u041f\u043e\u0436\u0430\u043b\u0443\u0439\u0441\u0442\u0430, \u0432\u0432\u0435\u0434\u0438\u0442\u0435 \u0434\u0440\u0443\u0433\u043e\u0435 \u0438\u043c\u044f.",
    "errorType": "message",
    "url": "https://php.ru/forum/members/?username={}",
    "urlMain": "https://php.ru/forum/",
    "username_claimed": "apple"
  },
  "pikabu": {
    "errorType": "status_code",
    "url": "https://pikabu.ru/@{}",
    "urlMain": "https://pikabu.ru/",
    "username_claimed": "blue"
  },
  "pr0gramm": {
    "errorType": "status_code",
    "url": "https://pr0gramm.com/user/{}",
    "urlMain": "https://pr0gramm.com/",
    "urlProbe": "https://pr0gramm.com/api/profile/info?name={}",
    "username_claimed": "cha0s"
  },
  "prog.hu": {
    "errorType": "response_url",
    "errorUrl": "https://prog.hu/azonosito/info/{}",
    "url": "https://prog.hu/azonosito/info/{}",
    "urlMain": "https://prog.hu/",
    "username_claimed": "Sting"
  },
  "queer.af": {
    "errorType": "status_code",
    "url": "https://queer.af/@{}",
    "urlMain": "https://queer.af/",
    "username_claimed": "erincandescent"
  },
  "satsisRU": {
    "errorType": "status_code",
    "url": "https://satsis.info/user/{}",
    "urlMain": "https://satsis.info/",
    "username_claimed": "red"
  },
  "sessionize": {
    "errorType": "status_code",
    "url": "https://sessionize.com/{}",
    "urlMain": "https://sessionize.com/",
    "username_claimed": "jason-mayes"
  },
  "skyrock": {
    "errorType": "status_code",
    "regexCheck": "^[a-zA-Z0-9@_-]$",
    "url": "https://{}.skyrock.com/",
    "urlMain": "https://skyrock.com/",
    "username_claimed": "red"
  },
  "social.tchncs.de": {
    "errorType": "status_code",
    "url": "https://social.tchncs.de/@{}",
    "urlMain": "https://social.tchncs.de/",
    "username_claimed": "Milan"
  },
  "spletnik": {
    "errorType": "status_code",
    "url": "https://spletnik.ru/user/{}",
    "urlMain": "https://spletnik.ru/",
    "username_claimed": "blue"
  },
  "svidbook": {
    "errorType": "status_code",
    "url": "https://www.svidbook.ru/user/{}",
    "urlMain": "https://www.svidbook.ru/",
    "username_claimed": "green"
  },
  "toster": {
    "errorType": "status_code",
    "url": "https://www.toster.ru/user/{}/answers",
    "urlMain": "https://www.toster.ru/",
    "username_claimed": "adam"
  },
  "uid": {
    "errorType": "status_code",
    "url": "http://uid.me/{}",
    "urlMain": "https://uid.me/",
    "username_claimed": "blue"
  },
  "wiki.vg": {
    "errorType": "status_code",
    "url": "https://wiki.vg/User:{}",
    "urlMain": "https://wiki.vg/",
    "username_claimed": "Auri"
  },
  "xHamster": {
    "errorType": "status_code",
    "isNSFW": true,
    "url": "https://xhamster.com/users/{}",
    "urlMain": "https://xhamster.com",
    "urlProbe": "https://xhamster.com/users/{}?old_browser=true",
    "username_claimed": "blue"
  },
  "znanylekarz.pl": {
    "errorType": "status_code",
    "url": "https://www.znanylekarz.pl/{}",
    "urlMain": "https://znanylekarz.pl",
    "username_claimed": "janusz-nowak"
  }
}<|MERGE_RESOLUTION|>--- conflicted
+++ resolved
@@ -1284,7 +1284,6 @@
     "urlMain": "https://lichess.org",
     "username_claimed": "blue"
   },
-<<<<<<< HEAD
   "Likee": {
     "errorType": "status_code",
     "url": "https://likee.video/@{}",
@@ -1292,14 +1291,10 @@
     "username_claimed": "anne",
     "username_unclaimed": "noonewouldneverusethi77"
   },
-  "Linktree": {
-=======
   "LinkedIn": {
->>>>>>> f794e238
     "errorType": "status_code",
     "headers": {
-      "User-Agent": "Mozilla/5.0 AppleWebKit/537.36 (KHTML, like Gecko; compatible; Googlebot/2.1; +http://www.google.com/bot.html) Chrome/W.X.Y.Z Safari/537.36"
-    },
+    "User-Agent": "Mozilla/5.0 AppleWebKit/537.36 (KHTML, like Gecko; compatible; Googlebot/2.1; +http://www.google.com/bot.html) Chrome/W.X.Y.Z Safari/537.36"
     "regexCheck": "^[a-zA-Z0-9]{3,100}$",
     "request_method": "GET",
     "url": "https://linkedin.com/in/{}",
