{
  "$schema": "data.schema.json",
  "1337x": {
    "errorMsg": [
      "<title>Error something went wrong.</title>",
      "<head><title>404 Not Found</title></head>"
    ],
    "errorType": "message",
    "regexCheck": "^[A-Za-z0-9]{4,12}$",
    "url": "https://www.1337x.to/user/{}/",
    "urlMain": "https://www.1337x.to/",
    "username_claimed": "FitGirl"
  },
  "2Dimensions": {
    "errorType": "status_code",
    "url": "https://2Dimensions.com/a/{}",
    "urlMain": "https://2Dimensions.com/",
    "username_claimed": "blue"
  },
  "3dnews": {
    "errorMsg": "\u041f\u043e\u043b\u044c\u0437\u043e\u0432\u0430\u0442\u0435\u043b\u044c \u043d\u0435 \u0437\u0430\u0440\u0435\u0433\u0438\u0441\u0442\u0440\u0438\u0440\u043e\u0432\u0430\u043d \u0438 \u043d\u0435 \u0438\u043c\u0435\u0435\u0442 \u043f\u0440\u043e\u0444\u0438\u043b\u044f \u0434\u043b\u044f \u043f\u0440\u043e\u0441\u043c\u043e\u0442\u0440\u0430.",
    "errorType": "message",
    "url": "http://forum.3dnews.ru/member.php?username={}",
    "urlMain": "http://forum.3dnews.ru/",
    "username_claimed": "red"
  },
  "7Cups": {
    "errorType": "status_code",
    "url": "https://www.7cups.com/@{}",
    "urlMain": "https://www.7cups.com/",
    "username_claimed": "blue"
  },
  "8tracks": {
    "errorMsg": "This page has vanished",
    "errorType": "message",
    "url": "https://8tracks.com/{}",
    "urlMain": "https://8tracks.com/",
    "username_claimed": "blue"
  },
  "9GAG": {
    "errorType": "status_code",
    "url": "https://www.9gag.com/u/{}",
    "urlMain": "https://www.9gag.com/",
    "username_claimed": "blue"
  },
  "APClips": {
    "errorMsg": "Amateur Porn Content Creators",
    "errorType": "message",
    "isNSFW": true,
    "url": "https://apclips.com/{}",
    "urlMain": "https://apclips.com/",
    "username_claimed": "onlybbyraq"
  },
  "About.me": {
    "errorType": "status_code",
    "url": "https://about.me/{}",
    "urlMain": "https://about.me/",
    "username_claimed": "blue"
  },
  "Academia.edu": {
    "errorType": "status_code",
    "regexCheck": "^[^.]*$",
    "url": "https://independent.academia.edu/{}",
    "urlMain": "https://www.academia.edu/",
    "username_claimed": "blue"
  },
  "AdmireMe.Vip": {
    "errorMsg": "Page Not Found",
    "errorType": "message",
    "isNSFW": true,
    "url": "https://admireme.vip/{}",
    "urlMain": "https://admireme.vip/",
    "username_claimed": "DemiDevil"
  },
  "Air Pilot Life": {
    "errorMsg": "Oops! That page doesn\u2019t exist or is private",
    "errorType": "message",
    "url": "https://airlinepilot.life/u/{}",
    "urlMain": "https://airlinepilot.life/",
    "username_claimed": "chris"
  },
  "Airbit": {
    "errorType": "status_code",
    "url": "https://airbit.com/{}",
    "urlMain": "https://airbit.com/",
    "username_claimed": "airbit"
  },
  "Airliners": {
    "errorType": "status_code",
    "url": "https://www.airliners.net/user/{}/profile/photos",
    "urlMain": "https://www.airliners.net/",
    "username_claimed": "yushinlin"
  },
  "All Things Worn": {
    "errorMsg": "Sell Used Panties",
    "errorType": "message",
    "isNSFW": true,
    "url": "https://www.allthingsworn.com/profile/{}",
    "urlMain": "https://www.allthingsworn.com",
    "username_claimed": "pink"
  },
  "AllMyLinks": {
    "errorMsg": "Not Found",
    "errorType": "message",
    "regexCheck": "^[a-z0-9][a-z0-9-]{2,32}$",
    "url": "https://allmylinks.com/{}",
    "urlMain": "https://allmylinks.com/",
    "username_claimed": "blue"
  },
  "Amino": {
    "errorType": "status_code",
    "url": "https://aminoapps.com/u/{}",
    "urlMain": "https://aminoapps.com",
    "username_claimed": "blue"
  },
  "AniWorld": {
    "errorMsg": "Dieses Profil ist nicht verf\u00fcgbar",
    "errorType": "message",
    "url": "https://aniworld.to/user/profil/{}",
    "urlMain": "https://aniworld.to/",
    "username_claimed": "blue"
  },
  "Anilist": {
    "errorType": "status_code",
    "regexCheck": "^[A-Za-z0-9]{2,20}$",
    "request_method": "POST",
    "request_payload": {
      "query": "query($name:String){User(name:$name){id}}",
      "variables": {
        "name": "{}"
      }
    },
    "url": "https://anilist.co/user/{}/",
    "urlMain": "https://anilist.co/",
    "urlProbe": "https://graphql.anilist.co/",
    "username_claimed": "Josh"
  },
  "Apple Developer": {
    "errorType": "status_code",
    "url": "https://developer.apple.com/forums/profile/{}",
    "urlMain": "https://developer.apple.com",
    "username_claimed": "lio24d"
  },
  "Apple Discussions": {
    "errorMsg": "The page you tried was not found. You may have used an outdated link or may have typed the address (URL) incorrectly.",
    "errorType": "message",
    "url": "https://discussions.apple.com/profile/{}",
    "urlMain": "https://discussions.apple.com",
    "username_claimed": "jason"
  },
  "Archive of Our Own": {
    "errorType": "status_code",
    "regexCheck": "^[^.]*?$",
    "url": "https://archiveofourown.org/users/{}",
    "urlMain": "https://archiveofourown.org/",
    "username_claimed": "test"
  },
  "Archive.org": {
    "__comment__": "'The resource could not be found' relates to archive downtime",
    "errorMsg": [
      "could not fetch an account with user item identifier",
      "The resource could not be found"
    ],
    "errorType": "message",
    "url": "https://archive.org/details/@{}",
    "urlMain": "https://archive.org",
    "urlProbe": "https://archive.org/details/@{}?noscript=true",
    "username_claimed": "blue"
  },
  "ArtStation": {
    "errorType": "status_code",
    "url": "https://www.artstation.com/{}",
    "urlMain": "https://www.artstation.com/",
    "username_claimed": "Blue"
  },
  "Asciinema": {
    "errorType": "status_code",
    "url": "https://asciinema.org/~{}",
    "urlMain": "https://asciinema.org",
    "username_claimed": "red"
  },
  "Ask Fedora": {
    "errorType": "status_code",
    "url": "https://ask.fedoraproject.org/u/{}",
    "urlMain": "https://ask.fedoraproject.org/",
    "username_claimed": "red"
  },
  "AskFM": {
    "errorMsg": "Well, apparently not anymore.",
    "errorType": "message",
    "regexCheck": "^[a-zA-Z0-9_]{3,40}$",
    "url": "https://ask.fm/{}",
    "urlMain": "https://ask.fm/",
    "username_claimed": "blue"
  },
  "Audiojungle": {
    "errorType": "status_code",
    "regexCheck": "^[a-zA-Z0-9_]+$",
    "url": "https://audiojungle.net/user/{}",
    "urlMain": "https://audiojungle.net/",
    "username_claimed": "blue"
  },
  "Autofrage": {
    "errorType": "status_code",
    "url": "https://www.autofrage.net/nutzer/{}",
    "urlMain": "https://www.autofrage.net/",
    "username_claimed": "autofrage"
  },
  "Avizo": {
    "errorType": "response_url",
    "errorUrl": "https://www.avizo.cz/",
    "url": "https://www.avizo.cz/{}/",
    "urlMain": "https://www.avizo.cz/",
    "username_claimed": "blue"
  },
  "BLIP.fm": {
    "errorType": "status_code",
    "regexCheck": "^[a-zA-Z0-9_]{1,30}$",
    "url": "https://blip.fm/{}",
    "urlMain": "https://blip.fm/",
    "username_claimed": "blue"
  },
  "BOOTH": {
    "errorType": "response_url",
    "errorUrl": "https://booth.pm/",
    "regexCheck": "^[a-zA-Z0-9@_-]$",
    "url": "https://{}.booth.pm/",
    "urlMain": "https://booth.pm/",
    "username_claimed": "blue"
  },
  "Bandcamp": {
    "errorType": "status_code",
    "url": "https://www.bandcamp.com/{}",
    "urlMain": "https://www.bandcamp.com/",
    "username_claimed": "blue"
  },
  "Bazar.cz": {
    "errorType": "response_url",
    "errorUrl": "https://www.bazar.cz/error404.aspx",
    "url": "https://www.bazar.cz/{}/",
    "urlMain": "https://www.bazar.cz/",
    "username_claimed": "pianina"
  },
  "Behance": {
    "errorType": "status_code",
    "url": "https://www.behance.net/{}",
    "urlMain": "https://www.behance.net/",
    "username_claimed": "blue"
  },
  "Bezuzyteczna": {
    "errorType": "status_code",
    "url": "https://bezuzyteczna.pl/uzytkownicy/{}",
    "urlMain": "https://bezuzyteczna.pl",
    "username_claimed": "Jackson"
  },
  "BiggerPockets": {
    "errorType": "status_code",
    "url": "https://www.biggerpockets.com/users/{}",
    "urlMain": "https://www.biggerpockets.com/",
    "username_claimed": "blue"
  },
  "Bikemap": {
    "errorType": "status_code",
    "url": "https://www.bikemap.net/en/u/{}/routes/created/",
    "urlMain": "https://www.bikemap.net/",
    "username_claimed": "bikemap"
  },
  "BioHacking": {
    "errorType": "status_code",
    "url": "https://forum.dangerousthings.com/u/{}",
    "urlMain": "https://forum.dangerousthings.com/",
    "username_claimed": "blue"
  },
  "BitBucket": {
    "errorType": "status_code",
    "regexCheck": "^[a-zA-Z0-9-_]{1,30}$",
    "url": "https://bitbucket.org/{}/",
    "urlMain": "https://bitbucket.org/",
    "username_claimed": "white"
  },
  "Bitwarden Forum": {
    "errorType": "status_code",
    "regexCheck": "^(?![.-])[a-zA-Z0-9_.-]{3,20}$",
    "url": "https://community.bitwarden.com/u/{}/summary",
    "urlMain": "https://bitwarden.com/",
    "username_claimed": "blue"
  },
  "Blipfoto": {
    "errorType": "status_code",
    "url": "https://www.blipfoto.com/{}",
    "urlMain": "https://www.blipfoto.com/",
    "username_claimed": "blue"
  },
  "Blogger": {
    "errorType": "status_code",
    "regexCheck": "^[a-zA-Z][a-zA-Z0-9_-]*$",
    "url": "https://{}.blogspot.com",
    "urlMain": "https://www.blogger.com/",
    "username_claimed": "blue"
  },
  "BodyBuilding": {
    "errorType": "response_url",
    "errorUrl": "https://bodyspace.bodybuilding.com/",
    "url": "https://bodyspace.bodybuilding.com/{}",
    "urlMain": "https://bodyspace.bodybuilding.com/",
    "username_claimed": "blue"
  },
  "BongaCams": {
    "errorType": "status_code",
    "isNSFW": true,
    "url": "https://pt.bongacams.com/profile/{}",
    "urlMain": "https://pt.bongacams.com",
    "username_claimed": "asuna-black"
  },
  "Bookcrossing": {
    "errorType": "status_code",
    "url": "https://www.bookcrossing.com/mybookshelf/{}/",
    "urlMain": "https://www.bookcrossing.com/",
    "username_claimed": "blue"
  },
  "BraveCommunity": {
    "errorType": "status_code",
    "url": "https://community.brave.com/u/{}/",
    "urlMain": "https://community.brave.com/",
    "username_claimed": "blue"
  },
  "BugCrowd": {
    "errorType": "status_code",
    "url": "https://bugcrowd.com/{}",
    "urlMain": "https://bugcrowd.com/",
    "username_claimed": "ppfeister"
  },
  "BuyMeACoffee": {
    "errorType": "status_code",
    "regexCheck": "[a-zA-Z0-9]{3,15}",
    "url": "https://buymeacoff.ee/{}",
    "urlMain": "https://www.buymeacoffee.com/",
    "urlProbe": "https://www.buymeacoffee.com/{}",
    "username_claimed": "red"
  },
  "BuzzFeed": {
    "errorType": "status_code",
    "url": "https://buzzfeed.com/{}",
    "urlMain": "https://buzzfeed.com/",
    "username_claimed": "blue"
  },
  "CGTrader": {
    "errorType": "status_code",
    "regexCheck": "^[^.]*?$",
    "url": "https://www.cgtrader.com/{}",
    "urlMain": "https://www.cgtrader.com",
    "username_claimed": "blue"
  },
  "CNET": {
    "errorType": "status_code",
    "regexCheck": "^[a-z].*$",
    "url": "https://www.cnet.com/profiles/{}/",
    "urlMain": "https://www.cnet.com/",
    "username_claimed": "melliott"
  },
  "CSSBattle": {
    "errorType": "status_code",
    "url": "https://cssbattle.dev/player/{}",
    "urlMain": "https://cssbattle.dev",
    "username_claimed": "beo"
  },
  "CTAN": {
    "errorType": "status_code",
    "url": "https://ctan.org/author/{}",
    "urlMain": "https://ctan.org/",
    "username_claimed": "briggs"
  },
  "Caddy Community": {
    "errorType": "status_code",
    "url": "https://caddy.community/u/{}/summary",
    "urlMain": "https://caddy.community/",
    "username_claimed": "taako_magnusen"
  },
  "Car Talk Community": {
    "errorType": "status_code",
    "url": "https://community.cartalk.com/u/{}/summary",
    "urlMain": "https://community.cartalk.com/",
    "username_claimed": "always_fixing"
  },
  "Carbonmade": {
    "errorType": "response_url",
    "errorUrl": "https://carbonmade.com/fourohfour?domain={}.carbonmade.com",
    "regexCheck": "^[a-zA-Z0-9@_-]$",
    "url": "https://{}.carbonmade.com",
    "urlMain": "https://carbonmade.com/",
    "username_claimed": "jenny"
  },
  "Career.habr": {
    "errorMsg": "<h1>\u041e\u0448\u0438\u0431\u043a\u0430 404</h1>",
    "errorType": "message",
    "url": "https://career.habr.com/{}",
    "urlMain": "https://career.habr.com/",
    "username_claimed": "blue"
  },
  "Championat": {
    "errorType": "status_code",
    "url": "https://www.championat.com/user/{}",
    "urlMain": "https://www.championat.com/",
    "username_claimed": "blue"
  },
  "Chaos": {
    "errorType": "status_code",
    "url": "https://chaos.social/@{}",
    "urlMain": "https://chaos.social/",
    "username_claimed": "ordnung"
  },
  "Chatujme.cz": {
    "errorMsg": "Neexistujic\u00ed profil",
    "errorType": "message",
    "regexCheck": "^[a-zA-Z][a-zA-Z1-9_-]*$",
    "url": "https://profil.chatujme.cz/{}",
    "urlMain": "https://chatujme.cz/",
    "username_claimed": "david"
  },
  "ChaturBate": {
    "errorType": "status_code",
    "isNSFW": true,
    "url": "https://chaturbate.com/{}",
    "urlMain": "https://chaturbate.com",
    "username_claimed": "cute18cute"
  },
  "Chess": {
    "errorMsg": "Username is valid",
    "errorType": "message",
    "regexCheck": "^[a-z1-9]{3,25}$",
    "url": "https://www.chess.com/member/{}",
    "urlMain": "https://www.chess.com/",
    "urlProbe": "https://www.chess.com/callback/user/valid?username={}",
    "username_claimed": "blue"
  },
  "Choice Community": {
    "errorType": "status_code",
    "url": "https://choice.community/u/{}/summary",
    "urlMain": "https://choice.community/",
    "username_claimed": "gordon"
  },
  "Clapper": {
    "errorType": "status_code",
    "url": "https://clapperapp.com/{}",
    "urlMain": "https://clapperapp.com/",
    "username_claimed": "blue"
  },
  "CloudflareCommunity": {
    "errorType": "status_code",
    "url": "https://community.cloudflare.com/u/{}",
    "urlMain": "https://community.cloudflare.com/",
    "username_claimed": "blue"
  },
  "Clozemaster": {
    "errorMsg": "Oh no! Player not found.",
    "errorType": "message",
    "url": "https://www.clozemaster.com/players/{}",
    "urlMain": "https://www.clozemaster.com",
    "username_claimed": "green"
  },
  "Clubhouse": {
    "errorType": "status_code",
    "url": "https://www.clubhouse.com/@{}",
    "urlMain": "https://www.clubhouse.com",
    "username_claimed": "waniathar"
  },
  "Code Snippet Wiki": {
    "errorMsg": "This user has not filled out their profile page yet",
    "errorType": "message",
    "url": "https://codesnippets.fandom.com/wiki/User:{}",
    "urlMain": "https://codesnippets.fandom.com",
    "username_claimed": "bob"
  },
  "Codeberg": {
    "errorType": "status_code",
    "url": "https://codeberg.org/{}",
    "urlMain": "https://codeberg.org/",
    "username_claimed": "blue"
  },
  "Codecademy": {
    "errorMsg": "This profile could not be found",
    "errorType": "message",
    "url": "https://www.codecademy.com/profiles/{}",
    "urlMain": "https://www.codecademy.com/",
    "username_claimed": "blue"
  },
  "Codechef": {
    "errorType": "response_url",
    "errorUrl": "https://www.codechef.com/",
    "url": "https://www.codechef.com/users/{}",
    "urlMain": "https://www.codechef.com/",
    "username_claimed": "blue"
  },
  "Codeforces": {
    "errorType": "status_code",
    "url": "https://codeforces.com/profile/{}",
    "urlMain": "https://codeforces.com/",
    "urlProbe": "https://codeforces.com/api/user.info?handles={}",
    "username_claimed": "tourist"
  },
  "Codepen": {
    "errorType": "status_code",
    "url": "https://codepen.io/{}",
    "urlMain": "https://codepen.io/",
    "username_claimed": "blue"
  },
  "Coders Rank": {
    "errorMsg": "not a registered member",
    "errorType": "message",
    "regexCheck": "^[a-zA-Z0-9](?:[a-zA-Z0-9]|-(?=[a-zA-Z0-9])){0,38}$",
    "url": "https://profile.codersrank.io/user/{}/",
    "urlMain": "https://codersrank.io/",
    "username_claimed": "rootkit7628"
  },
  "Coderwall": {
    "errorType": "status_code",
    "url": "https://coderwall.com/{}",
    "urlMain": "https://coderwall.com",
    "username_claimed": "hacker"
  },
  "Codewars": {
    "errorType": "status_code",
    "url": "https://www.codewars.com/users/{}",
    "urlMain": "https://www.codewars.com",
    "username_claimed": "example"
  },
  "Coinvote": {
    "errorType": "status_code",
    "url": "https://coinvote.cc/profile/{}",
    "urlMain": "https://coinvote.cc/",
    "username_claimed": "blue"
  },
  "ColourLovers": {
    "errorType": "status_code",
    "url": "https://www.colourlovers.com/lover/{}",
    "urlMain": "https://www.colourlovers.com/",
    "username_claimed": "blue"
  },
  "Contently": {
    "errorType": "response_url",
    "errorUrl": "https://contently.com",
    "regexCheck": "^[a-zA-Z][a-zA-Z0-9_-]*$",
    "url": "https://{}.contently.com/",
    "urlMain": "https://contently.com/",
    "username_claimed": "jordanteicher"
  },
  "Coroflot": {
    "errorType": "status_code",
    "url": "https://www.coroflot.com/{}",
    "urlMain": "https://coroflot.com/",
    "username_claimed": "blue"
  },
  "Cracked": {
    "errorType": "response_url",
    "errorUrl": "https://www.cracked.com/",
    "url": "https://www.cracked.com/members/{}/",
    "urlMain": "https://www.cracked.com/",
    "username_claimed": "blue"
  },
  "Crevado": {
    "errorType": "status_code",
    "regexCheck": "^[a-zA-Z0-9@_-]$",
    "url": "https://{}.crevado.com",
    "urlMain": "https://crevado.com/",
    "username_claimed": "blue"
  },
  "Crowdin": {
    "errorType": "status_code",
    "regexCheck": "^[a-zA-Z0-9._-]{2,255}$",
    "url": "https://crowdin.com/profile/{}",
    "urlMain": "https://crowdin.com/",
    "username_claimed": "blue"
  },
  "Cryptomator Forum": {
    "errorType": "status_code",
    "url": "https://community.cryptomator.org/u/{}",
    "urlMain": "https://community.cryptomator.org/",
    "username_claimed": "michael"
  },
  "Cults3D": {
    "errorMsg": "Oh dear, this page is not working!",
    "errorType": "message",
    "url": "https://cults3d.com/en/users/{}/creations",
    "urlMain": "https://cults3d.com/en",
    "username_claimed": "brown"
  },
  "CyberDefenders": {
    "errorMsg": "<title>Blue Team Training for SOC analysts and DFIR - CyberDefenders</title>",
    "errorType": "message",
    "regexCheck": "^[^\\/:*?\"<>|@]{3,50}$",
    "request_method": "GET",
    "url": "https://cyberdefenders.org/p/{}",
    "urlMain": "https://cyberdefenders.org/",
    "username_claimed": "mlohn"
  },
  "DEV Community": {
    "errorType": "status_code",
    "regexCheck": "^[a-zA-Z][a-zA-Z0-9_-]*$",
    "url": "https://dev.to/{}",
    "urlMain": "https://dev.to/",
    "username_claimed": "blue"
  },
  "DMOJ": {
    "errorMsg": "No such user",
    "errorType": "message",
    "url": "https://dmoj.ca/user/{}",
    "urlMain": "https://dmoj.ca/",
    "username_claimed": "junferno"
  },
  "DailyMotion": {
    "errorType": "status_code",
    "url": "https://www.dailymotion.com/{}",
    "urlMain": "https://www.dailymotion.com/",
    "username_claimed": "blue"
  },
  "Dealabs": {
    "errorMsg": "La page que vous essayez",
    "errorType": "message",
    "regexCheck": "[a-z0-9]{4,16}",
    "url": "https://www.dealabs.com/profile/{}",
    "urlMain": "https://www.dealabs.com/",
    "username_claimed": "blue"
  },
  "DeviantART": {
    "errorType": "status_code",
    "regexCheck": "^[a-zA-Z][a-zA-Z0-9_-]*$",
    "url": "https://{}.deviantart.com",
    "urlMain": "https://deviantart.com",
    "username_claimed": "blue"
  },
  "Discogs": {
    "errorType": "status_code",
    "url": "https://www.discogs.com/user/{}",
    "urlMain": "https://www.discogs.com/",
    "username_claimed": "blue"
  },
  "Discuss.Elastic.co": {
    "errorType": "status_code",
    "url": "https://discuss.elastic.co/u/{}",
    "urlMain": "https://discuss.elastic.co/",
    "username_claimed": "blue"
  },
  "Disqus": {
    "errorType": "status_code",
    "url": "https://disqus.com/{}",
    "urlMain": "https://disqus.com/",
    "username_claimed": "blue"
  },
  "Docker Hub": {
    "errorType": "status_code",
    "url": "https://hub.docker.com/u/{}/",
    "urlMain": "https://hub.docker.com/",
    "urlProbe": "https://hub.docker.com/v2/users/{}/",
    "username_claimed": "blue"
  },
  "Dribbble": {
    "errorMsg": "Whoops, that page is gone.",
    "errorType": "message",
    "regexCheck": "^[a-zA-Z][a-zA-Z0-9_-]*$",
    "url": "https://dribbble.com/{}",
    "urlMain": "https://dribbble.com/",
    "username_claimed": "blue"
  },
  "Duolingo": {
    "errorMsg": "{\"users\":[]}",
    "errorType": "message",
    "headers": {
      "User-Agent": "Mozilla/5.0 (X11; Linux x86_64; rv:109.0) Gecko/20100101 Firefox/116.0"
    },
    "url": "https://www.duolingo.com/profile/{}",
    "urlMain": "https://duolingo.com/",
    "urlProbe": "https://www.duolingo.com/2017-06-30/users?username={}",
    "username_claimed": "blue"
  },
  "Eintracht Frankfurt Forum": {
    "errorType": "status_code",
    "regexCheck": "^[^.]*?$",
    "url": "https://community.eintracht.de/fans/{}",
    "urlMain": "https://community.eintracht.de/",
    "username_claimed": "mmammu"
  },
  "Envato Forum": {
    "errorType": "status_code",
    "url": "https://forums.envato.com/u/{}",
    "urlMain": "https://forums.envato.com/",
    "username_claimed": "enabled"
  },
  "Erome": {
    "errorType": "status_code",
    "isNSFW": true,
    "url": "https://www.erome.com/{}",
    "urlMain": "https://www.erome.com/",
    "username_claimed": "bob"
  },
  "Exposure": {
    "errorType": "status_code",
    "url": "https://{}.exposure.co/",
    "urlMain": "https://exposure.co/",
    "username_claimed": "jonasjacobsson"
  },
  "EyeEm": {
    "errorType": "status_code",
    "url": "https://www.eyeem.com/u/{}",
    "urlMain": "https://www.eyeem.com/",
    "username_claimed": "blue"
  },
  "F3.cool": {
    "errorType": "status_code",
    "url": "https://f3.cool/{}/",
    "urlMain": "https://f3.cool/",
    "username_claimed": "blue"
  },
  "Fameswap": {
    "errorType": "status_code",
    "url": "https://fameswap.com/user/{}",
    "urlMain": "https://fameswap.com/",
    "username_claimed": "fameswap"
  },
  "Fandom": {
    "errorType": "status_code",
    "url": "https://www.fandom.com/u/{}",
    "urlMain": "https://www.fandom.com/",
    "username_claimed": "Jungypoo"
  },
  "Finanzfrage": {
    "errorType": "status_code",
    "url": "https://www.finanzfrage.net/nutzer/{}",
    "urlMain": "https://www.finanzfrage.net/",
    "username_claimed": "finanzfrage"
  },
  "Fiverr": {
    "errorMsg": "\"status\":\"success\"",
    "errorType": "message",
    "regexCheck": "^[A-Za-z][A-Za-z\\d_]{5,14}$",
    "request_method": "POST",
    "request_payload": {
      "username": "{}"
    },
    "url": "https://www.fiverr.com/{}",
    "urlMain": "https://www.fiverr.com/",
    "urlProbe": "https://www.fiverr.com/validate_username",
    "username_claimed": "blueman"
  },
  "Flickr": {
    "errorType": "status_code",
    "url": "https://www.flickr.com/people/{}",
    "urlMain": "https://www.flickr.com/",
    "username_claimed": "blue"
  },
  "Flightradar24": {
    "errorType": "status_code",
    "regexCheck": "^[a-zA-Z0-9_]{3,20}$",
    "url": "https://my.flightradar24.com/{}",
    "urlMain": "https://www.flightradar24.com/",
    "username_claimed": "jebbrooks"
  },
  "Flipboard": {
    "errorType": "status_code",
    "regexCheck": "^([a-zA-Z0-9_]){1,15}$",
    "url": "https://flipboard.com/@{}",
    "urlMain": "https://flipboard.com/",
    "username_claimed": "blue"
  },
  "Football": {
    "errorMsg": "\u041f\u043e\u043b\u044c\u0437\u043e\u0432\u0430\u0442\u0435\u043b\u044c \u0441 \u0442\u0430\u043a\u0438\u043c \u0438\u043c\u0435\u043d\u0435\u043c \u043d\u0435 \u043d\u0430\u0439\u0434\u0435\u043d",
    "errorType": "message",
    "url": "https://www.rusfootball.info/user/{}/",
    "urlMain": "https://www.rusfootball.info/",
    "username_claimed": "solo87"
  },
  "FortniteTracker": {
    "errorType": "status_code",
    "url": "https://fortnitetracker.com/profile/all/{}",
    "urlMain": "https://fortnitetracker.com/challenges",
    "username_claimed": "blue"
  },
  "Forum Ophilia": {
    "errorMsg": "that user does not exist",
    "errorType": "message",
    "isNSFW": true,
    "url": "https://www.forumophilia.com/profile.php?mode=viewprofile&u={}",
    "urlMain": "https://www.forumophilia.com/",
    "username_claimed": "bob"
  },
  "Fosstodon": {
    "errorType": "status_code",
    "regexCheck": "^[a-zA-Z0-9_]{1,30}$",
    "url": "https://fosstodon.org/@{}",
    "urlMain": "https://fosstodon.org/",
    "username_claimed": "blue"
  },
  "Freelance.habr": {
    "errorMsg": "<div class=\"icon_user_locked\"></div>",
    "errorType": "message",
    "regexCheck": "^((?!\\.).)*$",
    "url": "https://freelance.habr.com/freelancers/{}",
    "urlMain": "https://freelance.habr.com/",
    "username_claimed": "adam"
  },
  "Freelancer": {
    "errorMsg": "\"users\":{}",
    "errorType": "message",
    "url": "https://www.freelancer.com/u/{}",
    "urlMain": "https://www.freelancer.com/",
    "urlProbe": "https://www.freelancer.com/api/users/0.1/users?usernames%5B%5D={}&compact=true",
    "username_claimed": "red0xff"
  },
  "Freesound": {
    "errorType": "status_code",
    "url": "https://freesound.org/people/{}/",
    "urlMain": "https://freesound.org/",
    "username_claimed": "blue"
  },
  "GNOME VCS": {
    "errorType": "response_url",
    "errorUrl": "https://gitlab.gnome.org/{}",
    "regexCheck": "^(?!-)[a-zA-Z0-9_.-]{2,255}(?<!\\.)$",
    "url": "https://gitlab.gnome.org/{}",
    "urlMain": "https://gitlab.gnome.org/",
    "username_claimed": "adam"
  },
  "GaiaOnline": {
    "errorMsg": "No user ID specified or user does not exist",
    "errorType": "message",
    "url": "https://www.gaiaonline.com/profiles/{}",
    "urlMain": "https://www.gaiaonline.com/",
    "username_claimed": "adam"
  },
  "Gamespot": {
    "errorType": "status_code",
    "url": "https://www.gamespot.com/profile/{}/",
    "urlMain": "https://www.gamespot.com/",
    "username_claimed": "blue"
  },
  "GeeksforGeeks": {
    "errorType": "status_code",
    "url": "https://auth.geeksforgeeks.org/user/{}",
    "urlMain": "https://www.geeksforgeeks.org/",
    "username_claimed": "adam"
  },
  "Genius (Artists)": {
    "errorType": "status_code",
    "regexCheck": "^[a-zA-Z0-9]{5,50}$",
    "url": "https://genius.com/artists/{}",
    "urlMain": "https://genius.com/",
    "username_claimed": "genius"
  },
  "Genius (Users)": {
    "errorType": "status_code",
    "regexCheck": "^[a-zA-Z0-9]*?$",
    "url": "https://genius.com/{}",
    "urlMain": "https://genius.com/",
    "username_claimed": "genius"
  },
  "Gesundheitsfrage": {
    "errorType": "status_code",
    "url": "https://www.gesundheitsfrage.net/nutzer/{}",
    "urlMain": "https://www.gesundheitsfrage.net/",
    "username_claimed": "gutefrage"
  },
  "GetMyUni": {
    "errorType": "status_code",
    "url": "https://www.getmyuni.com/user/{}",
    "urlMain": "https://getmyuni.com/",
    "username_claimed": "Upneet.Grover17"
  },
  "Giant Bomb": {
    "errorType": "status_code",
    "url": "https://www.giantbomb.com/profile/{}/",
    "urlMain": "https://www.giantbomb.com/",
    "username_claimed": "bob"
  },
  "Giphy": {
    "errorType": "status_code",
    "url": "https://giphy.com/{}",
    "urlMain": "https://giphy.com/",
    "username_claimed": "blue"
  },
  "GitBook": {
    "errorType": "status_code",
    "regexCheck": "^[a-zA-Z0-9@_-]$",
    "url": "https://{}.gitbook.io/",
    "urlMain": "https://gitbook.com/",
    "username_claimed": "gitbook"
  },
  "GitHub": {
    "errorType": "status_code",
    "regexCheck": "^[a-zA-Z0-9](?:[a-zA-Z0-9]|-(?=[a-zA-Z0-9])){0,38}$",
    "url": "https://www.github.com/{}",
    "urlMain": "https://www.github.com/",
    "username_claimed": "blue"
  },
  "GitLab": {
    "errorMsg": "[]",
    "errorType": "message",
    "url": "https://gitlab.com/{}",
    "urlMain": "https://gitlab.com/",
    "urlProbe": "https://gitlab.com/api/v4/users?username={}",
    "username_claimed": "blue"
  },
  "Gitee": {
    "errorType": "status_code",
    "url": "https://gitee.com/{}",
    "urlMain": "https://gitee.com/",
    "username_claimed": "wizzer"
  },
  "GoodReads": {
    "errorType": "status_code",
    "url": "https://www.goodreads.com/{}",
    "urlMain": "https://www.goodreads.com/",
    "username_claimed": "blue"
  },
  "Google Play": {
    "errorMsg": "the requested URL was not found on this server",
    "errorType": "message",
    "url": "https://play.google.com/store/apps/developer?id={}",
    "urlMain": "https://play.google.com",
    "username_claimed": "GitHub"
  },
  "Gradle": {
    "errorType": "status_code",
    "regexCheck": "^(?!-)[a-zA-Z0-9-]{3,}(?<!-)$",
    "url": "https://plugins.gradle.org/u/{}",
    "urlMain": "https://gradle.org/",
    "username_claimed": "jetbrains"
  },
  "Grailed": {
    "errorType": "response_url",
    "errorUrl": "https://www.grailed.com/{}",
    "url": "https://www.grailed.com/{}",
    "urlMain": "https://www.grailed.com/",
    "username_claimed": "blue"
  },
  "Gravatar": {
    "errorType": "status_code",
    "regexCheck": "^((?!\\.).)*$",
    "url": "http://en.gravatar.com/{}",
    "urlMain": "http://en.gravatar.com/",
    "username_claimed": "blue"
  },
  "Gumroad": {
    "errorMsg": "Page not found (404) - Gumroad",
    "errorType": "message",
    "regexCheck": "^[^.]*?$",
    "url": "https://www.gumroad.com/{}",
    "urlMain": "https://www.gumroad.com/",
    "username_claimed": "blue"
  },
  "Gutefrage": {
    "errorType": "status_code",
    "url": "https://www.gutefrage.net/nutzer/{}",
    "urlMain": "https://www.gutefrage.net/",
    "username_claimed": "gutefrage"
  },
  "HackTheBox": {
    "errorType": "status_code",
    "url": "https://forum.hackthebox.eu/profile/{}",
    "urlMain": "https://forum.hackthebox.eu/",
    "username_claimed": "angar"
  },
  "Hackaday": {
    "errorType": "status_code",
    "url": "https://hackaday.io/{}",
    "urlMain": "https://hackaday.io/",
    "username_claimed": "adam"
  },
  "HackenProof (Hackers)": {
    "errorMsg": "<title>Web3\u2019s Largest Ethical Hackers Community | HackenProof</title>",
    "errorType": "message",
    "regexCheck": "^[\\w-]{,34}$",
    "url": "https://hackenproof.com/hackers/{}",
    "urlMain": "https://hackenproof.com/",
    "username_claimed": "blazezaria"
  },
  "HackerEarth": {
    "errorMsg": "404. URL not found.",
    "errorType": "message",
    "url": "https://hackerearth.com/@{}",
    "urlMain": "https://hackerearth.com/",
    "username_claimed": "naveennamani877"
  },
  "HackerNews": {
    "__comment__": "First errMsg invalid, second errMsg rate limited. Not ideal. Adjust for better rate limit filtering.",
    "errorMsg": [
      "No such user.",
      "Sorry."
    ],
    "errorType": "message",
    "url": "https://news.ycombinator.com/user?id={}",
    "urlMain": "https://news.ycombinator.com/",
    "username_claimed": "blue"
  },
  "HackerOne": {
    "errorMsg": "Page not found",
    "errorType": "message",
    "url": "https://hackerone.com/{}",
    "urlMain": "https://hackerone.com/",
    "username_claimed": "stok"
  },
  "HackerRank": {
    "errorMsg": "Something went wrong",
    "errorType": "message",
    "regexCheck": "^[^.]*?$",
    "url": "https://hackerrank.com/{}",
    "urlMain": "https://hackerrank.com/",
    "username_claimed": "satznova"
  },
  "Harvard Scholar": {
    "errorType": "status_code",
    "url": "https://scholar.harvard.edu/{}",
    "urlMain": "https://scholar.harvard.edu/",
    "username_claimed": "ousmanekane"
  },
  "Hashnode": {
    "errorType": "status_code",
    "url": "https://hashnode.com/@{}",
    "urlMain": "https://hashnode.com",
    "username_claimed": "blue"
  },
  "Heavy-R": {
    "errorMsg": "Channel not found",
    "errorType": "message",
    "isNSFW": true,
    "url": "https://www.heavy-r.com/user/{}",
    "urlMain": "https://www.heavy-r.com/",
    "username_claimed": "kilroy222"
  },
  "Holopin": {
    "errorMsg": "true",
    "errorType": "message",
    "request_method": "POST",
    "request_payload": {
      "username": "{}"
    },
    "url": "https://holopin.io/@{}",
    "urlMain": "https://holopin.io",
    "urlProbe": "https://www.holopin.io/api/auth/username",
    "username_claimed": "red"
  },
  "Houzz": {
    "errorMsg": "The page you requested was not found.",
    "errorType": "message",
    "url": "https://houzz.com/user/{}",
    "urlMain": "https://houzz.com/",
    "username_claimed": "blue"
  },
  "HubPages": {
    "errorType": "status_code",
    "url": "https://hubpages.com/@{}",
    "urlMain": "https://hubpages.com/",
    "username_claimed": "blue"
  },
  "Hubski": {
    "errorMsg": "No such user",
    "errorType": "message",
    "url": "https://hubski.com/user/{}",
    "urlMain": "https://hubski.com/",
    "username_claimed": "blue"
  },
  "HudsonRock": {
    "errorMsg": "No results",
    "errorType": "message",
    "url": "https://cavalier.hudsonrock.com/api/json/v2/osint-tools/search-by-username?username={}",
    "urlMain": "https://hudsonrock.com",
    "username_claimed": "testadmin"
  },
  "ICQ": {
    "errorType": "status_code",
    "url": "https://icq.im/{}/en",
    "urlMain": "https://icq.com/",
    "username_claimed": "Micheal"
  },
  "IFTTT": {
    "errorType": "status_code",
    "regexCheck": "^[A-Za-z0-9]{3,35}$",
    "url": "https://www.ifttt.com/p/{}",
    "urlMain": "https://www.ifttt.com/",
    "username_claimed": "blue"
  },
  "IRC-Galleria": {
    "errorType": "response_url",
    "errorUrl": "https://irc-galleria.net/users/search?username={}",
    "url": "https://irc-galleria.net/user/{}",
    "urlMain": "https://irc-galleria.net/",
    "username_claimed": "appas"
  },
  "Icons8 Community": {
    "errorType": "status_code",
    "url": "https://community.icons8.com/u/{}/summary",
    "urlMain": "https://community.icons8.com/",
    "username_claimed": "thefourCraft"
  },
  "Image Fap": {
    "errorMsg": "Not found",
    "errorType": "message",
    "isNSFW": true,
    "url": "https://www.imagefap.com/profile/{}",
    "urlMain": "https://www.imagefap.com/",
    "username_claimed": "blue"
  },
  "ImgUp.cz": {
    "errorType": "status_code",
    "url": "https://imgup.cz/{}",
    "urlMain": "https://imgup.cz/",
    "username_claimed": "adam"
  },
  "Imgur": {
    "errorType": "status_code",
    "url": "https://imgur.com/user/{}",
    "urlMain": "https://imgur.com/",
    "urlProbe": "https://api.imgur.com/account/v1/accounts/{}?client_id=546c25a59c58ad7",
    "username_claimed": "blue"
  },
  "Instagram": {
    "errorType": "status_code",
    "url": "https://instagram.com/{}",
    "urlMain": "https://instagram.com/",
    "urlProbe": "https://www.picuki.com/profile/{}",
    "username_claimed": "instagram"
  },
  "Instructables": {
    "errorType": "status_code",
    "url": "https://www.instructables.com/member/{}",
    "urlMain": "https://www.instructables.com/",
    "urlProbe": "https://www.instructables.com/json-api/showAuthorExists?screenName={}",
    "username_claimed": "blue"
  },
  "Intigriti": {
    "errorType": "status_code",
    "regexCheck": "[a-z0-9_]{1,25}",
    "request_method": "GET",
    "url": "https://app.intigriti.com/profile/{}",
    "urlMain": "https://app.intigriti.com",
    "urlProbe": "https://api.intigriti.com/user/public/profile/{}",
    "username_claimed": "blue"
  },
  "Ionic Forum": {
    "errorType": "status_code",
    "url": "https://forum.ionicframework.com/u/{}",
    "urlMain": "https://forum.ionicframework.com/",
    "username_claimed": "theblue222"
  },
  "Issuu": {
    "errorType": "status_code",
    "url": "https://issuu.com/{}",
    "urlMain": "https://issuu.com/",
    "username_claimed": "jenny"
  },
  "Itch.io": {
    "errorType": "status_code",
    "regexCheck": "^[a-zA-Z0-9@_-]$",
    "url": "https://{}.itch.io/",
    "urlMain": "https://itch.io/",
    "username_claimed": "blue"
  },
  "Itemfix": {
    "errorMsg": "<title>ItemFix - Channel: </title>",
    "errorType": "message",
    "url": "https://www.itemfix.com/c/{}",
    "urlMain": "https://www.itemfix.com/",
    "username_claimed": "blue"
  },
  "Jellyfin Weblate": {
    "errorType": "status_code",
    "regexCheck": "^[a-zA-Z0-9@._-]{1,150}$",
    "url": "https://translate.jellyfin.org/user/{}/",
    "urlMain": "https://translate.jellyfin.org/",
    "username_claimed": "EraYaN"
  },
  "Jimdo": {
    "errorType": "status_code",
    "regexCheck": "^[a-zA-Z0-9@_-]$",
    "url": "https://{}.jimdosite.com",
    "urlMain": "https://jimdosite.com/",
    "username_claimed": "jenny"
  },
  "Joplin Forum": {
    "errorType": "status_code",
    "url": "https://discourse.joplinapp.org/u/{}",
    "urlMain": "https://discourse.joplinapp.org/",
    "username_claimed": "laurent"
  },
  "KEAKR": {
    "errorType": "status_code",
    "url": "https://www.keakr.com/en/profile/{}",
    "urlMain": "https://www.keakr.com/",
    "username_claimed": "beats"
  },
  "Kaggle": {
    "errorType": "status_code",
    "url": "https://www.kaggle.com/{}",
    "urlMain": "https://www.kaggle.com/",
    "username_claimed": "dansbecker"
  },
  "Keybase": {
    "errorType": "status_code",
    "url": "https://keybase.io/{}",
    "urlMain": "https://keybase.io/",
    "username_claimed": "blue"
  },
  "Kick": {
    "__comment__": "Cloudflare. Only viable when proxied.",
    "errorMsg": "Not Found",
    "errorType": "message",
    "url": "https://kick.com/{}",
    "urlMain": "https://kick.com/",
    "urlProbe": "https://kick.com/api/v2/channels/{}",
    "username_claimed": "blue"
  },
  "Kik": {
    "errorMsg": "The page you requested was not found",
    "errorType": "message",
    "url": "https://kik.me/{}",
    "urlMain": "http://kik.me/",
    "urlProbe": "https://ws2.kik.com/user/{}",
    "username_claimed": "blue"
  },
  "Kongregate": {
    "errorType": "status_code",
    "headers": {
      "Accept": "text/html",
      "User-Agent": "Mozilla/5.0 (X11; Linux x86_64; rv:109.0) Gecko/20100101 Firefox/116.0"
    },
    "regexCheck": "^[a-zA-Z][a-zA-Z0-9_-]*$",
    "url": "https://www.kongregate.com/accounts/{}",
    "urlMain": "https://www.kongregate.com/",
    "username_claimed": "blue"
  },
  "LOR": {
    "errorType": "status_code",
    "url": "https://www.linux.org.ru/people/{}/profile",
    "urlMain": "https://linux.org.ru/",
    "username_claimed": "red"
  },
  "Launchpad": {
    "errorType": "status_code",
    "url": "https://launchpad.net/~{}",
    "urlMain": "https://launchpad.net/",
    "username_claimed": "blue"
  },
  "LeetCode": {
    "errorType": "status_code",
    "url": "https://leetcode.com/{}",
    "urlMain": "https://leetcode.com/",
    "username_claimed": "blue"
  },
  "LessWrong": {
    "errorType": "status_code",
    "url": "https://www.lesswrong.com/users/@{}",
    "urlMain": "https://www.lesswrong.com/",
    "username_claimed": "blue"
  },
  "Letterboxd": {
    "errorMsg": "Sorry, we can\u2019t find the page you\u2019ve requested.",
    "errorType": "message",
    "url": "https://letterboxd.com/{}",
    "urlMain": "https://letterboxd.com/",
    "username_claimed": "blue"
  },
  "LibraryThing": {
    "errorMsg": "Catalog your books online",
    "errorType": "message",
    "url": "https://www.librarything.com/profile/{}",
    "urlMain": "https://www.librarything.com/",
    "username_claimed": "blue"
  },
  "Lichess": {
    "errorMsg": "Page not found!",
    "errorType": "message",
    "url": "https://lichess.org/@/{}",
    "urlMain": "https://lichess.org",
    "username_claimed": "blue"
  },
  "LinkedIn": {
    "errorType": "status_code",
    "headers": {
      "User-Agent": "Mozilla/5.0 AppleWebKit/537.36 (KHTML, like Gecko; compatible; Googlebot/2.1; +http://www.google.com/bot.html) Chrome/W.X.Y.Z Safari/537.36"
    },
    "regexCheck": "^[a-zA-Z0-9]{3,100}$",
    "request_method": "GET",
    "url": "https://linkedin.com/in/{}",
    "urlMain": "https://linkedin.com",
    "username_claimed": "paulpfeister"
  },
  "Linktree": {
    "errorMsg": "\"statusCode\":404",
    "errorType": "message",
    "regexCheck": "^[\\w\\.]{2,30}$",
    "url": "https://linktr.ee/{}",
    "urlMain": "https://linktr.ee/",
    "username_claimed": "anne"
  },
  "Listed": {
    "errorType": "response_url",
    "errorUrl": "https://listed.to/@{}",
    "url": "https://listed.to/@{}",
    "urlMain": "https://listed.to/",
    "username_claimed": "listed"
  },
  "LiveJournal": {
    "errorType": "status_code",
    "regexCheck": "^[a-zA-Z][a-zA-Z0-9_-]*$",
    "url": "https://{}.livejournal.com",
    "urlMain": "https://www.livejournal.com/",
    "username_claimed": "blue"
  },
  "Lobsters": {
    "errorType": "status_code",
    "regexCheck": "[A-Za-z0-9][A-Za-z0-9_-]{0,24}",
    "url": "https://lobste.rs/u/{}",
    "urlMain": "https://lobste.rs/",
    "username_claimed": "jcs"
  },
  "LottieFiles": {
    "errorType": "status_code",
    "url": "https://lottiefiles.com/{}",
    "urlMain": "https://lottiefiles.com/",
    "username_claimed": "lottiefiles"
  },
  "LushStories": {
    "errorType": "status_code",
    "isNSFW": true,
    "url": "https://www.lushstories.com/profile/{}",
    "urlMain": "https://www.lushstories.com/",
    "username_claimed": "chris_brown"
  },
  "MMORPG Forum": {
    "errorType": "status_code",
    "url": "https://forums.mmorpg.com/profile/{}",
    "urlMain": "https://forums.mmorpg.com/",
    "username_claimed": "goku"
  },
  "Mapify": {
    "errorType": "response_url",
    "errorUrl": "https://mapify.travel/{}",
    "url": "https://mapify.travel/{}",
    "urlMain": "https://mapify.travel/",
    "username_claimed": "mapify"
  },
  "Medium": {
    "errorMsg": "<body",
    "errorType": "message",
    "url": "https://medium.com/@{}",
    "urlMain": "https://medium.com/",
    "urlProbe": "https://medium.com/feed/@{}",
    "username_claimed": "blue"
  },
  "Memrise": {
    "errorType": "status_code",
    "url": "https://www.memrise.com/user/{}/",
    "urlMain": "https://www.memrise.com/",
    "username_claimed": "blue"
  },
  "Minecraft": {
    "errorCode": 204,
    "errorType": "status_code",
    "url": "https://api.mojang.com/users/profiles/minecraft/{}",
    "urlMain": "https://minecraft.net/",
    "username_claimed": "blue"
  },
  "MixCloud": {
    "errorType": "status_code",
    "url": "https://www.mixcloud.com/{}/",
    "urlMain": "https://www.mixcloud.com/",
    "urlProbe": "https://api.mixcloud.com/{}/",
    "username_claimed": "jenny"
  },
  "Monkeytype": {
    "errorType": "status_code",
    "url": "https://monkeytype.com/profile/{}",
    "urlMain": "https://monkeytype.com/",
    "urlProbe": "https://api.monkeytype.com/users/{}/profile",
    "username_claimed": "Lost_Arrow"
  },
  "Motherless": {
    "errorMsg": "no longer a member",
    "errorType": "message",
    "isNSFW": true,
    "url": "https://motherless.com/m/{}",
    "urlMain": "https://motherless.com/",
    "username_claimed": "hacker"
  },
  "Motorradfrage": {
    "errorType": "status_code",
    "url": "https://www.motorradfrage.net/nutzer/{}",
    "urlMain": "https://www.motorradfrage.net/",
    "username_claimed": "gutefrage"
  },
  "MyAnimeList": {
    "errorType": "status_code",
    "url": "https://myanimelist.net/profile/{}",
    "urlMain": "https://myanimelist.net/",
    "username_claimed": "blue"
  },
  "MyMiniFactory": {
    "errorType": "status_code",
    "url": "https://www.myminifactory.com/users/{}",
    "urlMain": "https://www.myminifactory.com/",
    "username_claimed": "blue"
  },
  "Mydramalist": {
    "errorMsg": "Sign in - MyDramaList",
    "errorType": "message",
    "url": "https://www.mydramalist.com/profile/{}",
    "urlMain": "https://mydramalist.com",
    "username_claimed": "elhadidy12398"
  },
  "Myspace": {
    "errorType": "status_code",
    "url": "https://myspace.com/{}",
    "urlMain": "https://myspace.com/",
    "username_claimed": "blue"
  },
  "NICommunityForum": {
    "errorMsg": "The page you were looking for could not be found.",
    "errorType": "message",
    "url": "https://community.native-instruments.com/profile/{}",
    "urlMain": "https://www.native-instruments.com/forum/",
    "username_claimed": "jambert"
  },
  "NationStates Nation": {
    "errorMsg": "Was this your nation? It may have ceased to exist due to inactivity, but can rise again!",
    "errorType": "message",
    "url": "https://nationstates.net/nation={}",
    "urlMain": "https://nationstates.net",
    "username_claimed": "the_holy_principality_of_saint_mark"
  },
  "NationStates Region": {
    "errorMsg": "does not exist.",
    "errorType": "message",
    "url": "https://nationstates.net/region={}",
    "urlMain": "https://nationstates.net",
    "username_claimed": "the_west_pacific"
  },
  "Naver": {
    "errorType": "status_code",
    "url": "https://blog.naver.com/{}",
    "urlMain": "https://naver.com",
    "username_claimed": "blue"
  },
  "Needrom": {
    "errorType": "status_code",
    "url": "https://www.needrom.com/author/{}/",
    "urlMain": "https://www.needrom.com/",
    "username_claimed": "needrom"
  },
  "Newgrounds": {
    "errorType": "status_code",
    "regexCheck": "^[a-zA-Z][a-zA-Z0-9_-]*$",
    "url": "https://{}.newgrounds.com",
    "urlMain": "https://newgrounds.com",
    "username_claimed": "blue"
  },
  "Nextcloud Forum": {
    "errorType": "status_code",
    "regexCheck": "^(?![.-])[a-zA-Z0-9_.-]{3,20}$",
    "url": "https://help.nextcloud.com/u/{}/summary",
    "urlMain": "https://nextcloud.com/",
    "username_claimed": "blue"
  },
  "Nightbot": {
    "errorType": "status_code",
    "url": "https://nightbot.tv/t/{}/commands",
    "urlMain": "https://nightbot.tv/",
    "urlProbe": "https://api.nightbot.tv/1/channels/t/{}",
    "username_claimed": "green"
  },
  "Ninja Kiwi": {
    "errorType": "response_url",
    "errorUrl": "https://ninjakiwi.com/profile/{}",
    "url": "https://ninjakiwi.com/profile/{}",
    "urlMain": "https://ninjakiwi.com/",
    "username_claimed": "Kyruko"
  },
  "NintendoLife": {
    "errorType": "status_code",
    "url": "https://www.nintendolife.com/users/{}",
    "urlMain": "https://www.nintendolife.com/",
    "username_claimed": "goku"
  },
  "NitroType": {
    "errorMsg": "<title>Nitro Type | Competitive Typing Game | Race Your Friends</title>",
    "errorType": "message",
    "url": "https://www.nitrotype.com/racer/{}",
    "urlMain": "https://www.nitrotype.com/",
    "username_claimed": "jianclash"
  },
  "NotABug.org": {
    "errorType": "status_code",
    "url": "https://notabug.org/{}",
    "urlMain": "https://notabug.org/",
    "urlProbe": "https://notabug.org/{}/followers",
    "username_claimed": "red"
  },
  "Nyaa.si": {
    "errorType": "status_code",
    "url": "https://nyaa.si/user/{}",
    "urlMain": "https://nyaa.si/",
    "username_claimed": "blue"
  },
  "OGUsers": {
    "errorType": "status_code",
    "url": "https://ogu.gg/{}",
    "urlMain": "https://ogu.gg/",
    "username_claimed": "ogusers"
  },
  "OpenStreetMap": {
    "errorType": "status_code",
    "regexCheck": "^[^.]*?$",
    "url": "https://www.openstreetmap.org/user/{}",
    "urlMain": "https://www.openstreetmap.org/",
    "username_claimed": "blue"
  },
  "Opensource": {
    "errorType": "status_code",
    "url": "https://opensource.com/users/{}",
    "urlMain": "https://opensource.com/",
    "username_claimed": "red"
  },
  "OurDJTalk": {
    "errorMsg": "The specified member cannot be found",
    "errorType": "message",
    "url": "https://ourdjtalk.com/members?username={}",
    "urlMain": "https://ourdjtalk.com/",
    "username_claimed": "steve"
  },
  "PCGamer": {
    "errorMsg": "The specified member cannot be found. Please enter a member's entire name.",
    "errorType": "message",
    "url": "https://forums.pcgamer.com/members/?username={}",
    "urlMain": "https://pcgamer.com",
    "username_claimed": "admin"
  },
  "PSNProfiles.com": {
    "errorType": "response_url",
    "errorUrl": "https://psnprofiles.com/?psnId={}",
    "url": "https://psnprofiles.com/{}",
    "urlMain": "https://psnprofiles.com/",
    "username_claimed": "blue"
  },
  "Packagist": {
    "errorType": "response_url",
    "errorUrl": "https://packagist.org/search/?q={}&reason=vendor_not_found",
    "url": "https://packagist.org/packages/{}/",
    "urlMain": "https://packagist.org/",
    "username_claimed": "psr"
  },
  "Pastebin": {
    "errorMsg": "Not Found (#404)",
    "errorType": "message",
    "url": "https://pastebin.com/u/{}",
    "urlMain": "https://pastebin.com/",
    "username_claimed": "blue"
  },
  "Patreon": {
    "errorType": "status_code",
    "url": "https://www.patreon.com/{}",
    "urlMain": "https://www.patreon.com/",
    "username_claimed": "blue"
  },
  "PentesterLab": {
    "errorType": "status_code",
    "regexCheck": "^[\\w]{4,30}$",
    "url": "https://pentesterlab.com/profile/{}",
    "urlMain": "https://pentesterlab.com/",
    "username_claimed": "0day"
  },
  "PepperIT": {
    "errorMsg": "La pagina che hai provato a raggiungere non si trova qui",
    "errorType": "message",
    "url": "https://www.pepper.it/profile/{}/overview",
    "urlMain": "https://www.pepper.it",
    "username_claimed": "asoluinostrisca"
  },
  "Periscope": {
    "errorType": "status_code",
    "url": "https://www.periscope.tv/{}/",
    "urlMain": "https://www.periscope.tv/",
    "username_claimed": "blue"
  },
  "Pinkbike": {
    "errorType": "status_code",
    "regexCheck": "^[^.]*?$",
    "url": "https://www.pinkbike.com/u/{}/",
    "urlMain": "https://www.pinkbike.com/",
    "username_claimed": "blue"
  },
  "PlayStore": {
    "errorType": "status_code",
    "url": "https://play.google.com/store/apps/developer?id={}",
    "urlMain": "https://play.google.com/store",
    "username_claimed": "Facebook"
  },
  "PocketStars": {
    "errorMsg": "Join Your Favorite Adult Stars",
    "errorType": "message",
    "isNSFW": true,
    "url": "https://pocketstars.com/{}",
    "urlMain": "https://pocketstars.com/",
    "username_claimed": "hacker"
  },
  "Pokemon Showdown": {
    "errorType": "status_code",
    "url": "https://pokemonshowdown.com/users/{}",
    "urlMain": "https://pokemonshowdown.com",
    "username_claimed": "blue"
  },
  "Polarsteps": {
    "errorType": "status_code",
    "url": "https://polarsteps.com/{}",
    "urlMain": "https://polarsteps.com/",
    "urlProbe": "https://api.polarsteps.com/users/byusername/{}",
    "username_claimed": "james"
  },
  "Polygon": {
    "errorType": "status_code",
    "url": "https://www.polygon.com/users/{}",
    "urlMain": "https://www.polygon.com/",
    "username_claimed": "swiftstickler"
  },
  "Polymart": {
    "errorType": "response_url",
    "errorUrl": "https://polymart.org/user/-1",
    "url": "https://polymart.org/user/{}",
    "urlMain": "https://polymart.org/",
    "username_claimed": "craciu25yt"
  },
  "Pornhub": {
    "errorType": "status_code",
    "isNSFW": true,
    "url": "https://pornhub.com/users/{}",
    "urlMain": "https://pornhub.com/",
    "username_claimed": "blue"
  },
  "ProductHunt": {
    "errorMsg": "We seem to have lost this page",
    "errorType": "message",
    "url": "https://www.producthunt.com/@{}",
    "urlMain": "https://www.producthunt.com/",
    "username_claimed": "jenny"
  },
  "PromoDJ": {
    "errorType": "status_code",
    "url": "http://promodj.com/{}",
    "urlMain": "http://promodj.com/",
    "username_claimed": "blue"
  },
  "PyPi": {
    "errorType": "status_code",
    "url": "https://pypi.org/user/{}",
    "urlMain": "https://pypi.org",
    "username_claimed": "Blue"
  },
  "Rajce.net": {
    "errorType": "status_code",
    "regexCheck": "^[a-zA-Z0-9@_-]$",
    "url": "https://{}.rajce.idnes.cz/",
    "urlMain": "https://www.rajce.idnes.cz/",
    "username_claimed": "blue"
  },
  "Rate Your Music": {
    "errorType": "status_code",
    "url": "https://rateyourmusic.com/~{}",
    "urlMain": "https://rateyourmusic.com/",
    "username_claimed": "blue"
  },
  "Rclone Forum": {
    "errorType": "status_code",
    "url": "https://forum.rclone.org/u/{}",
    "urlMain": "https://forum.rclone.org/",
    "username_claimed": "ncw"
  },
  "RedTube": {
    "errorType": "status_code",
    "isNSFW": true,
    "url": "https://www.redtube.com/users/{}",
    "urlMain": "https://www.redtube.com/",
    "username_claimed": "hacker"
  },
  "Redbubble": {
    "errorType": "status_code",
    "url": "https://www.redbubble.com/people/{}",
    "urlMain": "https://www.redbubble.com/",
    "username_claimed": "blue"
  },
  "Reddit": {
    "errorMsg": "Sorry, nobody on Reddit goes by that name.",
    "errorType": "message",
    "headers": {
      "accept-language": "en-US,en;q=0.9"
    },
    "url": "https://www.reddit.com/user/{}",
    "urlMain": "https://www.reddit.com/",
    "username_claimed": "blue"
  },
  "Reisefrage": {
    "errorType": "status_code",
    "url": "https://www.reisefrage.net/nutzer/{}",
    "urlMain": "https://www.reisefrage.net/",
    "username_claimed": "reisefrage"
  },
  "Replit.com": {
    "errorType": "status_code",
    "url": "https://replit.com/@{}",
    "urlMain": "https://replit.com/",
    "username_claimed": "blue"
  },
  "ResearchGate": {
    "errorType": "response_url",
    "errorUrl": "https://www.researchgate.net/directory/profiles",
    "regexCheck": "\\w+_\\w+",
    "url": "https://www.researchgate.net/profile/{}",
    "urlMain": "https://www.researchgate.net/",
    "username_claimed": "John_Smith"
  },
  "ReverbNation": {
    "errorMsg": "Sorry, we couldn't find that page",
    "errorType": "message",
    "url": "https://www.reverbnation.com/{}",
    "urlMain": "https://www.reverbnation.com/",
    "username_claimed": "blue"
  },
  "Roblox": {
    "errorMsg": "Page cannot be found or no longer exists",
    "errorType": "message",
    "url": "https://www.roblox.com/user.aspx?username={}",
    "urlMain": "https://www.roblox.com/",
    "username_claimed": "bluewolfekiller"
  },
  "RocketTube": {
    "errorMsg": "OOPS! Houston, we have a problem",
    "errorType": "message",
    "isNSFW": true,
    "url": "https://www.rockettube.com/{}",
    "urlMain": "https://www.rockettube.com/",
    "username_claimed": "Tatteddick5600"
  },
  "RoyalCams": {
    "errorType": "status_code",
    "url": "https://royalcams.com/profile/{}",
    "urlMain": "https://royalcams.com",
    "username_claimed": "asuna-black"
  },
  "RubyGems": {
    "errorType": "status_code",
    "regexCheck": "^[a-zA-Z][a-zA-Z0-9_-]{1,40}",
    "url": "https://rubygems.org/profiles/{}",
    "urlMain": "https://rubygems.org/",
    "username_claimed": "blue"
  },
  "Rumble": {
    "errorType": "status_code",
    "url": "https://rumble.com/user/{}",
    "urlMain": "https://rumble.com/",
    "username_claimed": "John"
  },
  "RuneScape": {
    "errorMsg": "{\"error\":\"NO_PROFILE\",\"loggedIn\":\"false\"}",
    "errorType": "message",
    "regexCheck": "^(?! )[\\w -]{1,12}(?<! )$",
    "url": "https://apps.runescape.com/runemetrics/app/overview/player/{}",
    "urlMain": "https://www.runescape.com/",
    "urlProbe": "https://apps.runescape.com/runemetrics/profile/profile?user={}",
    "username_claimed": "L33"
  },
  "SWAPD": {
    "errorType": "status_code",
    "url": "https://swapd.co/u/{}",
    "urlMain": "https://swapd.co/",
    "username_claimed": "swapd"
  },
  "Sbazar.cz": {
    "errorType": "status_code",
    "url": "https://www.sbazar.cz/{}",
    "urlMain": "https://www.sbazar.cz/",
    "username_claimed": "blue"
  },
  "Scratch": {
    "errorType": "status_code",
    "url": "https://scratch.mit.edu/users/{}",
    "urlMain": "https://scratch.mit.edu/",
    "username_claimed": "griffpatch"
  },
  "Scribd": {
    "errorMsg": "Page not found",
    "errorType": "message",
    "url": "https://www.scribd.com/{}",
    "urlMain": "https://www.scribd.com/",
    "username_claimed": "blue"
  },
  "ShitpostBot5000": {
    "errorType": "status_code",
    "url": "https://www.shitpostbot.com/user/{}",
    "urlMain": "https://www.shitpostbot.com/",
    "username_claimed": "blue"
  },
  "Shpock": {
    "errorType": "status_code",
    "url": "https://www.shpock.com/shop/{}/items",
    "urlMain": "https://www.shpock.com/",
    "username_claimed": "user"
  },
  "Signal": {
    "errorMsg": "Oops! That page doesn\u2019t exist or is private.",
    "errorType": "message",
    "url": "https://community.signalusers.org/u/{}",
    "urlMain": "https://community.signalusers.org",
    "username_claimed": "jlund"
  },
  "Sketchfab": {
    "errorType": "status_code",
    "url": "https://sketchfab.com/{}",
    "urlMain": "https://sketchfab.com/",
    "username_claimed": "blue"
  },
  "Slack": {
    "errorType": "status_code",
    "regexCheck": "^[a-zA-Z][a-zA-Z0-9_-]*$",
    "url": "https://{}.slack.com",
    "urlMain": "https://slack.com",
    "username_claimed": "blue"
  },
  "Slant": {
    "errorType": "status_code",
    "regexCheck": "^.{2,32}$",
    "url": "https://www.slant.co/users/{}",
    "urlMain": "https://www.slant.co/",
    "username_claimed": "blue"
  },
  "Slashdot": {
    "errorMsg": "user you requested does not exist",
    "errorType": "message",
    "url": "https://slashdot.org/~{}",
    "urlMain": "https://slashdot.org",
    "username_claimed": "blue"
  },
  "SlideShare": {
    "errorType": "status_code",
    "url": "https://slideshare.net/{}",
    "urlMain": "https://slideshare.net/",
    "username_claimed": "blue"
  },
  "Slides": {
    "errorCode": 204,
    "errorType": "status_code",
    "url": "https://slides.com/{}",
    "urlMain": "https://slides.com/",
    "username_claimed": "blue"
  },
  "SmugMug": {
    "errorType": "status_code",
    "url": "https://{}.smugmug.com",
    "urlMain": "https://smugmug.com",
    "username_claimed": "winchester"
  },
  "Smule": {
    "errorMsg": "Smule | Page Not Found (404)",
    "errorType": "message",
    "url": "https://www.smule.com/{}",
    "urlMain": "https://www.smule.com/",
    "username_claimed": "blue"
  },
  "Snapchat": {
    "errorType": "status_code",
    "regexCheck": "^[a-z][a-z-_.]{3,15}",
    "request_method": "GET",
    "url": "https://www.snapchat.com/add/{}",
    "urlMain": "https://www.snapchat.com",
    "username_claimed": "teamsnapchat"
  },
  "SoundCloud": {
    "errorType": "status_code",
    "url": "https://soundcloud.com/{}",
    "urlMain": "https://soundcloud.com/",
    "username_claimed": "blue"
  },
  "SourceForge": {
    "errorType": "status_code",
    "url": "https://sourceforge.net/u/{}",
    "urlMain": "https://sourceforge.net/",
    "username_claimed": "blue"
  },
  "SoylentNews": {
    "errorMsg": "The user you requested does not exist, no matter how much you wish this might be the case.",
    "errorType": "message",
    "url": "https://soylentnews.org/~{}",
    "urlMain": "https://soylentnews.org",
    "username_claimed": "adam"
  },
  "Speedrun.com": {
    "errorMsg": "Not found",
    "errorType": "message",
    "url": "https://speedrun.com/user/{}",
    "urlMain": "https://speedrun.com/",
    "username_claimed": "3Tau"
  },
  "Spells8": {
    "errorType": "status_code",
    "url": "https://forum.spells8.com/u/{}",
    "urlMain": "https://spells8.com",
    "username_claimed": "susurrus"
  },
  "Splice": {
    "errorType": "status_code",
    "url": "https://splice.com/{}",
    "urlMain": "https://splice.com/",
    "username_claimed": "splice"
  },
  "Splits.io": {
    "errorType": "status_code",
    "regexCheck": "^[^.]*?$",
    "url": "https://splits.io/users/{}",
    "urlMain": "https://splits.io",
    "username_claimed": "cambosteve"
  },
  "Sporcle": {
    "errorType": "status_code",
    "url": "https://www.sporcle.com/user/{}/people",
    "urlMain": "https://www.sporcle.com/",
    "username_claimed": "blue"
  },
  "Sportlerfrage": {
    "errorType": "status_code",
    "url": "https://www.sportlerfrage.net/nutzer/{}",
    "urlMain": "https://www.sportlerfrage.net/",
    "username_claimed": "sportlerfrage"
  },
  "SportsRU": {
    "errorType": "status_code",
    "url": "https://www.sports.ru/profile/{}/",
    "urlMain": "https://www.sports.ru/",
    "username_claimed": "blue"
  },
  "Spotify": {
    "errorType": "status_code",
    "headers": {
      "user-agent": "PostmanRuntime/7.29.2"
    },
    "url": "https://open.spotify.com/user/{}",
    "urlMain": "https://open.spotify.com/",
    "username_claimed": "blue"
  },
  "Star Citizen": {
    "errorMsg": "404",
    "errorType": "message",
    "url": "https://robertsspaceindustries.com/citizens/{}",
    "urlMain": "https://robertsspaceindustries.com/",
    "username_claimed": "blue"
  },
  "Steam Community (Group)": {
    "errorMsg": "No group could be retrieved for the given URL",
    "errorType": "message",
    "url": "https://steamcommunity.com/groups/{}",
    "urlMain": "https://steamcommunity.com/",
    "username_claimed": "blue"
  },
  "Steam Community (User)": {
    "errorMsg": "The specified profile could not be found",
    "errorType": "message",
    "url": "https://steamcommunity.com/id/{}/",
    "urlMain": "https://steamcommunity.com/",
    "username_claimed": "blue"
  },
  "Strava": {
    "errorMsg": "Strava | Running, Cycling &amp; Hiking App - Train, Track &amp; Share",
    "errorType": "message",
    "regexCheck": "^[^.]*?$",
    "url": "https://www.strava.com/athletes/{}",
    "urlMain": "https://www.strava.com/",
    "username_claimed": "blue"
  },
  "SublimeForum": {
    "errorType": "status_code",
    "url": "https://forum.sublimetext.com/u/{}",
    "urlMain": "https://forum.sublimetext.com/",
    "username_claimed": "blue"
  },
  "TETR.IO": {
    "errorMsg": "No such user!",
    "errorType": "message",
    "url": "https://ch.tetr.io/u/{}",
    "urlMain": "https://tetr.io",
    "urlProbe": "https://ch.tetr.io/api/users/{}",
    "username_claimed": "osk"
  },
  "TLDR Legal": {
    "errorType": "status_code",
    "regexCheck": "^[a-zA-Z0-9]{3,20}$",
    "url": "https://tldrlegal.com/users/{}/",
    "urlMain": "https://tldrlegal.com/",
    "username_claimed": "kevin"
  },
  "TRAKTRAIN": {
    "errorType": "status_code",
    "url": "https://traktrain.com/{}",
    "urlMain": "https://traktrain.com/",
    "username_claimed": "traktrain"
  },
  "Telegram": {
    "errorMsg": [
      "<title>Telegram Messenger</title>",
      "If you have <strong>Telegram</strong>, you can contact <a class=\"tgme_username_link\" href=\"tg://resolve?domain="
    ],
    "errorType": "message",
    "regexCheck": "^[a-zA-Z0-9_]{3,32}[^_]$",
    "url": "https://t.me/{}",
    "urlMain": "https://t.me/",
    "username_claimed": "blue"
  },
  "Tellonym.me": {
    "errorType": "status_code",
    "url": "https://tellonym.me/{}",
    "urlMain": "https://tellonym.me/",
    "username_claimed": "blue"
  },
  "Tenor": {
    "errorType": "status_code",
    "regexCheck": "^[A-Za-z0-9_]{2,32}$",
    "url": "https://tenor.com/users/{}",
    "urlMain": "https://tenor.com/",
    "username_claimed": "red"
  },
  "ThemeForest": {
    "errorType": "status_code",
    "url": "https://themeforest.net/user/{}",
    "urlMain": "https://themeforest.net/",
    "username_claimed": "user"
  },
  "TnAFlix": {
    "errorType": "status_code",
    "isNSFW": true,
    "url": "https://www.tnaflix.com/profile/{}",
    "urlMain": "https://www.tnaflix.com/",
    "username_claimed": "hacker"
  },
  "TorrentGalaxy": {
    "errorMsg": "<title>TGx:Can't show details</title>",
    "errorType": "message",
    "regexCheck": "^[A-Za-z0-9]{3,15}$",
    "url": "https://torrentgalaxy.to/profile/{}",
    "urlMain": "https://torrentgalaxy.to/",
    "username_claimed": "GalaxyRG"
  },
  "TradingView": {
    "errorType": "status_code",
    "request_method": "GET",
    "url": "https://www.tradingview.com/u/{}/",
    "urlMain": "https://www.tradingview.com/",
    "username_claimed": "blue"
  },
  "Trakt": {
    "errorType": "status_code",
    "regexCheck": "^[^.]*$",
    "url": "https://www.trakt.tv/users/{}",
    "urlMain": "https://www.trakt.tv/",
    "username_claimed": "blue"
  },
  "TrashboxRU": {
    "errorType": "status_code",
    "regexCheck": "^[A-Za-z0-9_-]{3,16}$",
    "url": "https://trashbox.ru/users/{}",
    "urlMain": "https://trashbox.ru/",
    "username_claimed": "blue"
  },
  "Trawelling": {
    "errorType": "status_code",
    "url": "https://traewelling.de/@{}",
    "urlMain": "https://traewelling.de/",
    "username_claimed": "lassestolley"
  },
  "Trello": {
    "errorMsg": "model not found",
    "errorType": "message",
    "url": "https://trello.com/{}",
    "urlMain": "https://trello.com/",
    "urlProbe": "https://trello.com/1/Members/{}",
    "username_claimed": "blue"
  },
  "TryHackMe": {
    "errorMsg": "{\"success\":false}",
    "errorType": "message",
    "regexCheck": "^[a-zA-Z0-9.]{1,16}$",
    "url": "https://tryhackme.com/p/{}",
    "urlMain": "https://tryhackme.com/",
    "urlProbe": "https://tryhackme.com/api/user/exist/{}",
    "username_claimed": "ashu"
  },
  "Tuna": {
    "errorType": "status_code",
    "regexCheck": "^[a-z0-9]{4,40}$",
    "url": "https://tuna.voicemod.net/user/{}",
    "urlMain": "https://tuna.voicemod.net/",
    "username_claimed": "bob"
  },
  "Tweakers": {
    "errorType": "status_code",
    "url": "https://tweakers.net/gallery/{}",
    "urlMain": "https://tweakers.net",
    "username_claimed": "femme"
  },
  "Twitch": {
    "errorType": "status_code",
    "url": "https://www.twitch.tv/{}",
    "urlMain": "https://www.twitch.tv/",
    "urlProbe": "https://m.twitch.tv/{}",
    "username_claimed": "jenny"
  },
  "Twitter": {
    "errorMsg": "<div class=\"error-panel\"><span>User ",
    "errorType": "message",
    "regexCheck": "^[a-zA-Z0-9_]{1,15}$",
<<<<<<< HEAD
    "url": "https://twitter.com/{}",
    "urlMain": "https://twitter.com/",
    "urlProbe": "https://sotwe.com/search/{}",
=======
    "url": "https://x.com/{}",
    "urlMain": "https://x.com/",
    "urlProbe": "https://nitter.net/{}",
>>>>>>> 7e87a88d
    "username_claimed": "blue"
  },
  "Typeracer": {
    "errorMsg": "Profile Not Found",
    "errorType": "message",
    "url": "https://data.typeracer.com/pit/profile?user={}",
    "urlMain": "https://typeracer.com",
    "username_claimed": "blue"
  },
  "Ultimate-Guitar": {
    "errorType": "status_code",
    "url": "https://ultimate-guitar.com/u/{}",
    "urlMain": "https://ultimate-guitar.com/",
    "username_claimed": "blue"
  },
  "Unsplash": {
    "errorType": "status_code",
    "regexCheck": "^[a-z0-9_]{1,60}$",
    "url": "https://unsplash.com/@{}",
    "urlMain": "https://unsplash.com/",
    "username_claimed": "jenny"
  },
  "Untappd": {
    "errorType": "status_code",
    "url": "https://untappd.com/user/{}",
    "urlMain": "https://untappd.com/",
    "username_claimed": "untappd"
  },
  "VK": {
    "errorType": "response_url",
    "errorUrl": "https://www.quora.com/profile/{}",
    "url": "https://vk.com/{}",
    "urlMain": "https://vk.com/",
    "username_claimed": "brown"
  },
  "VSCO": {
    "errorType": "status_code",
    "url": "https://vsco.co/{}",
    "urlMain": "https://vsco.co/",
    "username_claimed": "blue"
  },
  "Velomania": {
    "errorMsg": "\u041f\u043e\u043b\u044c\u0437\u043e\u0432\u0430\u0442\u0435\u043b\u044c \u043d\u0435 \u0437\u0430\u0440\u0435\u0433\u0438\u0441\u0442\u0440\u0438\u0440\u043e\u0432\u0430\u043d \u0438 \u043d\u0435 \u0438\u043c\u0435\u0435\u0442 \u043f\u0440\u043e\u0444\u0438\u043b\u044f \u0434\u043b\u044f \u043f\u0440\u043e\u0441\u043c\u043e\u0442\u0440\u0430.",
    "errorType": "message",
    "url": "https://forum.velomania.ru/member.php?username={}",
    "urlMain": "https://forum.velomania.ru/",
    "username_claimed": "red"
  },
  "Venmo": {
    "errorMsg": [
      "Venmo | Page Not Found"
    ],
    "errorType": "message",
    "headers": {
      "Host": "account.venmo.com"
    },
    "url": "https://account.venmo.com/u/{}",
    "urlMain": "https://venmo.com/",
    "urlProbe": "https://test1.venmo.com/u/{}",
    "username_claimed": "jenny"
  },
  "Vero": {
    "errorType": "status_code",
    "request_method": "GET",
    "url": "https://vero.co/{}",
    "urlMain": "https://vero.co/",
    "username_claimed": "blue"
  },
  "Vimeo": {
    "errorType": "status_code",
    "url": "https://vimeo.com/{}",
    "urlMain": "https://vimeo.com/",
    "username_claimed": "blue"
  },
  "VirusTotal": {
    "errorType": "status_code",
    "request_method": "GET",
    "url": "https://www.virustotal.com/gui/user/{}",
    "urlMain": "https://www.virustotal.com/",
    "urlProbe": "https://www.virustotal.com/ui/users/{}/avatar",
    "username_claimed": "blue"
  },
  "WICG Forum": {
    "errorType": "status_code",
    "regexCheck": "^(?![.-])[a-zA-Z0-9_.-]{3,20}$",
    "url": "https://discourse.wicg.io/u/{}/summary",
    "urlMain": "https://discourse.wicg.io/",
    "username_claimed": "stefano"
  },
  "Warrior Forum": {
    "errorType": "status_code",
    "url": "https://www.warriorforum.com/members/{}.html",
    "urlMain": "https://www.warriorforum.com/",
    "username_claimed": "blue"
  },
  "Wattpad": {
    "errorType": "status_code",
    "url": "https://www.wattpad.com/user/{}",
    "urlMain": "https://www.wattpad.com/",
    "urlProbe": "https://www.wattpad.com/api/v3/users/{}/",
    "username_claimed": "Dogstho7951"
  },
  "WebNode": {
    "errorType": "status_code",
    "regexCheck": "^[a-zA-Z0-9@_-]$",
    "url": "https://{}.webnode.cz/",
    "urlMain": "https://www.webnode.cz/",
    "username_claimed": "radkabalcarova"
  },
  "Weblate": {
    "errorType": "status_code",
    "regexCheck": "^[a-zA-Z0-9@._-]{1,150}$",
    "url": "https://hosted.weblate.org/user/{}/",
    "urlMain": "https://hosted.weblate.org/",
    "username_claimed": "adam"
  },
  "Weebly": {
    "errorType": "status_code",
    "url": "https://{}.weebly.com/",
    "urlMain": "https://weebly.com/",
    "username_claimed": "blue"
  },
  "Wikidot": {
    "errorMsg": "User does not exist.",
    "errorType": "message",
    "url": "http://www.wikidot.com/user:info/{}",
    "urlMain": "http://www.wikidot.com/",
    "username_claimed": "blue"
  },
  "Wikipedia": {
    "errorMsg": "centralauth-admin-nonexistent:",
    "errorType": "message",
    "url": "https://en.wikipedia.org/wiki/Special:CentralAuth/{}?uselang=qqx",
    "urlMain": "https://www.wikipedia.org/",
    "username_claimed": "Hoadlck"
  },
  "Windy": {
    "errorType": "status_code",
    "url": "https://community.windy.com/user/{}",
    "urlMain": "https://windy.com/",
    "username_claimed": "blue"
  },
  "Wix": {
    "errorType": "status_code",
    "regexCheck": "^[a-zA-Z0-9@_-]$",
    "url": "https://{}.wix.com",
    "urlMain": "https://wix.com/",
    "username_claimed": "support"
  },
  "WolframalphaForum": {
    "errorType": "status_code",
    "url": "https://community.wolfram.com/web/{}/home",
    "urlMain": "https://community.wolfram.com/",
    "username_claimed": "unico"
  },
  "WordPress": {
    "errorType": "response_url",
    "errorUrl": "wordpress.com/typo/?subdomain=",
    "regexCheck": "^[a-zA-Z][a-zA-Z0-9_-]*$",
    "url": "https://{}.wordpress.com/",
    "urlMain": "https://wordpress.com",
    "username_claimed": "blue"
  },
  "WordPressOrg": {
    "errorType": "response_url",
    "errorUrl": "https://wordpress.org",
    "url": "https://profiles.wordpress.org/{}/",
    "urlMain": "https://wordpress.org/",
    "username_claimed": "blue"
  },
  "Wordnik": {
    "errorMsg": "Page Not Found",
    "errorType": "message",
    "regexCheck": "^[a-zA-Z0-9_.+-]{1,40}$",
    "url": "https://www.wordnik.com/users/{}",
    "urlMain": "https://www.wordnik.com/",
    "username_claimed": "blue"
  },
  "Wykop": {
    "errorType": "status_code",
    "url": "https://www.wykop.pl/ludzie/{}",
    "urlMain": "https://www.wykop.pl",
    "username_claimed": "blue"
  },
  "Xbox Gamertag": {
    "errorType": "status_code",
    "url": "https://xboxgamertag.com/search/{}",
    "urlMain": "https://xboxgamertag.com/",
    "username_claimed": "red"
  },
  "Xvideos": {
    "errorType": "status_code",
    "isNSFW": true,
    "url": "https://xvideos.com/profiles/{}",
    "urlMain": "https://xvideos.com/",
    "username_claimed": "blue"
  },
  "YandexMusic": {
    "__comment__": "The first and third errorMsg relate to geo-restrictions and bot detection/captchas.",
    "errorMsg": [
      "\u041e\u0448\u0438\u0431\u043a\u0430 404",
      "<meta name=\"description\" content=\"\u041e\u0442\u043a\u0440\u044b\u0432\u0430\u0439\u0442\u0435 \u043d\u043e\u0432\u0443\u044e \u043c\u0443\u0437\u044b\u043a\u0443 \u043a\u0430\u0436\u0434\u044b\u0439 \u0434\u0435\u043d\u044c.",
      "<input type=\"submit\" class=\"CheckboxCaptcha-Button\""
    ],
    "errorType": "message",
    "url": "https://music.yandex/users/{}/playlists",
    "urlMain": "https://music.yandex",
    "username_claimed": "ya.playlist"
  },
  "YouNow": {
    "errorMsg": "No users found",
    "errorType": "message",
    "url": "https://www.younow.com/{}/",
    "urlMain": "https://www.younow.com/",
    "urlProbe": "https://api.younow.com/php/api/broadcast/info/user={}/",
    "username_claimed": "blue"
  },
  "YouPic": {
    "errorType": "status_code",
    "url": "https://youpic.com/photographer/{}/",
    "urlMain": "https://youpic.com/",
    "username_claimed": "blue"
  },
  "YouPorn": {
    "errorType": "status_code",
    "isNSFW": true,
    "url": "https://youporn.com/uservids/{}",
    "urlMain": "https://youporn.com",
    "username_claimed": "blue"
  },
  "YouTube": {
    "errorType": "status_code",
    "headers": {
      "User-Agent": "Mozilla/5.0 AppleWebKit/537.36 (KHTML, like Gecko; compatible; Googlebot/2.1; +http://www.google.com/bot.html) Chrome/W.X.Y.Z Safari/537.36"
    },
    "url": "https://www.youtube.com/@{}",
    "urlMain": "https://www.youtube.com/",
    "username_claimed": "youtube"
  },
  "akniga": {
    "errorType": "status_code",
    "url": "https://akniga.org/profile/{}",
    "urlMain": "https://akniga.org/profile/blue/",
    "username_claimed": "blue"
  },
  "authorSTREAM": {
    "errorType": "status_code",
    "url": "http://www.authorstream.com/{}/",
    "urlMain": "http://www.authorstream.com/",
    "username_claimed": "blue"
  },
  "babyRU": {
    "errorMsg": "\u0421\u0442\u0440\u0430\u043d\u0438\u0446\u0430, \u043a\u043e\u0442\u043e\u0440\u0443\u044e \u0432\u044b \u0438\u0441\u043a\u0430\u043b\u0438, \u043d\u0435 \u043d\u0430\u0439\u0434\u0435\u043d\u0430",
    "errorType": "message",
    "url": "https://www.baby.ru/u/{}/",
    "urlMain": "https://www.baby.ru/",
    "username_claimed": "blue"
  },
  "babyblogRU": {
    "errorType": "response_url",
    "errorUrl": "https://www.babyblog.ru/",
    "url": "https://www.babyblog.ru/user/{}",
    "urlMain": "https://www.babyblog.ru/",
    "username_claimed": "blue"
  },
  "chaos.social": {
    "errorType": "status_code",
    "url": "https://chaos.social/@{}",
    "urlMain": "https://chaos.social/",
    "username_claimed": "rixx"
  },
  "couchsurfing": {
    "errorType": "status_code",
    "url": "https://www.couchsurfing.com/people/{}",
    "urlMain": "https://www.couchsurfing.com/",
    "username_claimed": "blue"
  },
  "d3RU": {
    "errorType": "status_code",
    "url": "https://d3.ru/user/{}/posts",
    "urlMain": "https://d3.ru/",
    "username_claimed": "blue"
  },
  "dailykos": {
    "errorMsg": "{\"result\":true,\"message\":null}",
    "errorType": "message",
    "url": "https://www.dailykos.com/user/{}",
    "urlMain": "https://www.dailykos.com",
    "urlProbe": "https://www.dailykos.com/signup/check_nickname?nickname={}",
    "username_claimed": "blue"
  },
  "datingRU": {
    "errorType": "status_code",
    "url": "http://dating.ru/{}",
    "urlMain": "http://dating.ru",
    "username_claimed": "blue"
  },
  "devRant": {
    "errorType": "response_url",
    "errorUrl": "https://devrant.com/",
    "url": "https://devrant.com/users/{}",
    "urlMain": "https://devrant.com/",
    "username_claimed": "blue"
  },
  "drive2": {
    "errorType": "status_code",
    "url": "https://www.drive2.ru/users/{}",
    "urlMain": "https://www.drive2.ru/",
    "username_claimed": "blue"
  },
  "eGPU": {
    "errorType": "status_code",
    "url": "https://egpu.io/forums/profile/{}/",
    "urlMain": "https://egpu.io/",
    "username_claimed": "blue"
  },
  "eintracht": {
    "errorType": "status_code",
    "regexCheck": "^[^.]*?$",
    "url": "https://community.eintracht.de/fans/{}",
    "urlMain": "https://eintracht.de",
    "username_claimed": "blue"
  },
  "fixya": {
    "errorType": "status_code",
    "url": "https://www.fixya.com/users/{}",
    "urlMain": "https://www.fixya.com",
    "username_claimed": "adam"
  },
  "fl": {
    "errorType": "status_code",
    "url": "https://www.fl.ru/users/{}",
    "urlMain": "https://www.fl.ru/",
    "username_claimed": "blue"
  },
  "forum_guns": {
    "errorMsg": "action=https://forum.guns.ru/forummisc/blog/search",
    "errorType": "message",
    "url": "https://forum.guns.ru/forummisc/blog/{}",
    "urlMain": "https://forum.guns.ru/",
    "username_claimed": "red"
  },
  "freecodecamp": {
    "errorType": "status_code",
    "url": "https://www.freecodecamp.org/{}",
    "urlMain": "https://www.freecodecamp.org/",
    "urlProbe": "https://api.freecodecamp.org/api/users/get-public-profile?username={}",
    "username_claimed": "naveennamani"
  },
  "furaffinity": {
    "errorMsg": "This user cannot be found.",
    "errorType": "message",
    "url": "https://www.furaffinity.net/user/{}",
    "urlMain": "https://www.furaffinity.net",
    "username_claimed": "jesus"
  },
  "geocaching": {
    "errorType": "status_code",
    "url": "https://www.geocaching.com/p/default.aspx?u={}",
    "urlMain": "https://www.geocaching.com/",
    "username_claimed": "blue"
  },
  "gfycat": {
    "errorType": "status_code",
    "url": "https://gfycat.com/@{}",
    "urlMain": "https://gfycat.com/",
    "username_claimed": "Test"
  },
  "habr": {
    "errorType": "status_code",
    "url": "https://habr.com/ru/users/{}",
    "urlMain": "https://habr.com/",
    "username_claimed": "blue"
  },
  "hackster": {
    "errorType": "status_code",
    "url": "https://www.hackster.io/{}",
    "urlMain": "https://www.hackster.io",
    "username_claimed": "blue"
  },
  "hunting": {
    "errorMsg": "\u0423\u043a\u0430\u0437\u0430\u043d\u043d\u044b\u0439 \u043f\u043e\u043b\u044c\u0437\u043e\u0432\u0430\u0442\u0435\u043b\u044c \u043d\u0435 \u043d\u0430\u0439\u0434\u0435\u043d. \u041f\u043e\u0436\u0430\u043b\u0443\u0439\u0441\u0442\u0430, \u0432\u0432\u0435\u0434\u0438\u0442\u0435 \u0434\u0440\u0443\u0433\u043e\u0435 \u0438\u043c\u044f.",
    "errorType": "message",
    "url": "https://www.hunting.ru/forum/members/?username={}",
    "urlMain": "https://www.hunting.ru/forum/",
    "username_claimed": "red"
  },
  "iMGSRC.RU": {
    "errorType": "response_url",
    "errorUrl": "https://imgsrc.ru/",
    "url": "https://imgsrc.ru/main/user.php?user={}",
    "urlMain": "https://imgsrc.ru/",
    "username_claimed": "blue"
  },
  "igromania": {
    "errorMsg": "\u041f\u043e\u043b\u044c\u0437\u043e\u0432\u0430\u0442\u0435\u043b\u044c \u043d\u0435 \u0437\u0430\u0440\u0435\u0433\u0438\u0441\u0442\u0440\u0438\u0440\u043e\u0432\u0430\u043d \u0438 \u043d\u0435 \u0438\u043c\u0435\u0435\u0442 \u043f\u0440\u043e\u0444\u0438\u043b\u044f \u0434\u043b\u044f \u043f\u0440\u043e\u0441\u043c\u043e\u0442\u0440\u0430.",
    "errorType": "message",
    "url": "http://forum.igromania.ru/member.php?username={}",
    "urlMain": "http://forum.igromania.ru/",
    "username_claimed": "blue"
  },
  "interpals": {
    "errorMsg": "The requested user does not exist or is inactive",
    "errorType": "message",
    "url": "https://www.interpals.net/{}",
    "urlMain": "https://www.interpals.net/",
    "username_claimed": "blue"
  },
  "irecommend": {
    "errorType": "status_code",
    "url": "https://irecommend.ru/users/{}",
    "urlMain": "https://irecommend.ru/",
    "username_claimed": "blue"
  },
  "jbzd.com.pl": {
    "errorType": "status_code",
    "url": "https://jbzd.com.pl/uzytkownik/{}",
    "urlMain": "https://jbzd.com.pl/",
    "username_claimed": "blue"
  },
  "jeuxvideo": {
    "errorType": "status_code",
    "request_method": "GET",
    "url": "https://www.jeuxvideo.com/profil/{}",
    "urlMain": "https://www.jeuxvideo.com",
    "urlProbe": "https://www.jeuxvideo.com/profil/{}?mode=infos",
    "username_claimed": "adam"
  },
  "kofi": {
    "errorType": "response_url",
    "errorUrl": "https://ko-fi.com/art?=redirect",
    "url": "https://ko-fi.com/{}",
    "urlMain": "https://ko-fi.com",
    "username_claimed": "yeahkenny"
  },
  "kwork": {
    "errorType": "status_code",
    "url": "https://kwork.ru/user/{}",
    "urlMain": "https://www.kwork.ru/",
    "username_claimed": "blue"
  },
  "last.fm": {
    "errorType": "status_code",
    "url": "https://last.fm/user/{}",
    "urlMain": "https://last.fm/",
    "username_claimed": "blue"
  },
  "leasehackr": {
    "errorType": "status_code",
    "url": "https://forum.leasehackr.com/u/{}/summary/",
    "urlMain": "https://forum.leasehackr.com/",
    "username_claimed": "adam"
  },
  "livelib": {
    "errorType": "status_code",
    "url": "https://www.livelib.ru/reader/{}",
    "urlMain": "https://www.livelib.ru/",
    "username_claimed": "blue"
  },
  "mastodon.cloud": {
    "errorType": "status_code",
    "url": "https://mastodon.cloud/@{}",
    "urlMain": "https://mastodon.cloud/",
    "username_claimed": "TheAdmin"
  },
  "mastodon.social": {
    "errorType": "status_code",
    "url": "https://mastodon.social/@{}",
    "urlMain": "https://chaos.social/",
    "username_claimed": "Gargron"
  },
  "mastodon.technology": {
    "errorType": "status_code",
    "url": "https://mastodon.technology/@{}",
    "urlMain": "https://mastodon.xyz/",
    "username_claimed": "ashfurrow"
  },
  "mastodon.xyz": {
    "errorType": "status_code",
    "url": "https://mastodon.xyz/@{}",
    "urlMain": "https://mastodon.xyz/",
    "username_claimed": "TheKinrar"
  },
  "mercadolivre": {
    "errorType": "status_code",
    "url": "https://www.mercadolivre.com.br/perfil/{}",
    "urlMain": "https://www.mercadolivre.com.br",
    "username_claimed": "blue"
  },
  "minds": {
    "errorMsg": "\"valid\":true",
    "errorType": "message",
    "url": "https://www.minds.com/{}/",
    "urlMain": "https://www.minds.com",
    "urlProbe": "https://www.minds.com/api/v3/register/validate?username={}",
    "username_claimed": "john"
  },
  "moikrug": {
    "errorType": "status_code",
    "url": "https://moikrug.ru/{}",
    "urlMain": "https://moikrug.ru/",
    "username_claimed": "blue"
  },
  "mstdn.io": {
    "errorType": "status_code",
    "url": "https://mstdn.io/@{}",
    "urlMain": "https://mstdn.io/",
    "username_claimed": "blue"
  },
  "nairaland.com": {
    "errorType": "status_code",
    "url": "https://www.nairaland.com/{}",
    "urlMain": "https://www.nairaland.com/",
    "username_claimed": "red"
  },
  "nnRU": {
    "errorType": "status_code",
    "regexCheck": "^[a-zA-Z0-9@_-]$",
    "url": "https://{}.www.nn.ru/",
    "urlMain": "https://www.nn.ru/",
    "username_claimed": "blue"
  },
  "note": {
    "errorType": "status_code",
    "url": "https://note.com/{}",
    "urlMain": "https://note.com/",
    "username_claimed": "blue"
  },
  "npm": {
    "errorType": "status_code",
    "url": "https://www.npmjs.com/~{}",
    "urlMain": "https://www.npmjs.com/",
    "username_claimed": "kennethsweezy"
  },
  "opennet": {
    "errorMsg": "\u0418\u043c\u044f \u0443\u0447\u0430\u0441\u0442\u043d\u0438\u043a\u0430 \u043d\u0435 \u043d\u0430\u0439\u0434\u0435\u043d\u043e",
    "errorType": "message",
    "regexCheck": "^[^-]*$",
    "url": "https://www.opennet.ru/~{}",
    "urlMain": "https://www.opennet.ru/",
    "username_claimed": "anonismus"
  },
  "osu!": {
    "errorType": "status_code",
    "url": "https://osu.ppy.sh/users/{}",
    "urlMain": "https://osu.ppy.sh/",
    "username_claimed": "blue"
  },
  "phpRU": {
    "errorMsg": "\u0423\u043a\u0430\u0437\u0430\u043d\u043d\u044b\u0439 \u043f\u043e\u043b\u044c\u0437\u043e\u0432\u0430\u0442\u0435\u043b\u044c \u043d\u0435 \u043d\u0430\u0439\u0434\u0435\u043d. \u041f\u043e\u0436\u0430\u043b\u0443\u0439\u0441\u0442\u0430, \u0432\u0432\u0435\u0434\u0438\u0442\u0435 \u0434\u0440\u0443\u0433\u043e\u0435 \u0438\u043c\u044f.",
    "errorType": "message",
    "url": "https://php.ru/forum/members/?username={}",
    "urlMain": "https://php.ru/forum/",
    "username_claimed": "apple"
  },
  "pikabu": {
    "errorType": "status_code",
    "url": "https://pikabu.ru/@{}",
    "urlMain": "https://pikabu.ru/",
    "username_claimed": "blue"
  },
  "pr0gramm": {
    "errorType": "status_code",
    "url": "https://pr0gramm.com/user/{}",
    "urlMain": "https://pr0gramm.com/",
    "urlProbe": "https://pr0gramm.com/api/profile/info?name={}",
    "username_claimed": "cha0s"
  },
  "prog.hu": {
    "errorType": "response_url",
    "errorUrl": "https://prog.hu/azonosito/info/{}",
    "url": "https://prog.hu/azonosito/info/{}",
    "urlMain": "https://prog.hu/",
    "username_claimed": "Sting"
  },
  "queer.af": {
    "errorType": "status_code",
    "url": "https://queer.af/@{}",
    "urlMain": "https://queer.af/",
    "username_claimed": "erincandescent"
  },
  "satsisRU": {
    "errorType": "status_code",
    "url": "https://satsis.info/user/{}",
    "urlMain": "https://satsis.info/",
    "username_claimed": "red"
  },
  "sessionize": {
    "errorType": "status_code",
    "url": "https://sessionize.com/{}",
    "urlMain": "https://sessionize.com/",
    "username_claimed": "jason-mayes"
  },
  "skyrock": {
    "errorType": "status_code",
    "regexCheck": "^[a-zA-Z0-9@_-]$",
    "url": "https://{}.skyrock.com/",
    "urlMain": "https://skyrock.com/",
    "username_claimed": "red"
  },
  "social.tchncs.de": {
    "errorType": "status_code",
    "url": "https://social.tchncs.de/@{}",
    "urlMain": "https://social.tchncs.de/",
    "username_claimed": "Milan"
  },
  "spletnik": {
    "errorType": "status_code",
    "url": "https://spletnik.ru/user/{}",
    "urlMain": "https://spletnik.ru/",
    "username_claimed": "blue"
  },
  "svidbook": {
    "errorType": "status_code",
    "url": "https://www.svidbook.ru/user/{}",
    "urlMain": "https://www.svidbook.ru/",
    "username_claimed": "green"
  },
  "toster": {
    "errorType": "status_code",
    "url": "https://www.toster.ru/user/{}/answers",
    "urlMain": "https://www.toster.ru/",
    "username_claimed": "adam"
  },
  "uid": {
    "errorType": "status_code",
    "url": "http://uid.me/{}",
    "urlMain": "https://uid.me/",
    "username_claimed": "blue"
  },
  "wiki.vg": {
    "errorType": "status_code",
    "url": "https://wiki.vg/User:{}",
    "urlMain": "https://wiki.vg/",
    "username_claimed": "Auri"
  },
  "xHamster": {
    "errorType": "status_code",
    "isNSFW": true,
    "url": "https://xhamster.com/users/{}",
    "urlMain": "https://xhamster.com",
    "urlProbe": "https://xhamster.com/users/{}?old_browser=true",
    "username_claimed": "blue"
  },
  "znanylekarz.pl": {
    "errorType": "status_code",
    "url": "https://www.znanylekarz.pl/{}",
    "urlMain": "https://znanylekarz.pl",
    "username_claimed": "janusz-nowak"
  }
}<|MERGE_RESOLUTION|>--- conflicted
+++ resolved
@@ -2109,15 +2109,9 @@
     "errorMsg": "<div class=\"error-panel\"><span>User ",
     "errorType": "message",
     "regexCheck": "^[a-zA-Z0-9_]{1,15}$",
-<<<<<<< HEAD
     "url": "https://twitter.com/{}",
     "urlMain": "https://twitter.com/",
     "urlProbe": "https://sotwe.com/search/{}",
-=======
-    "url": "https://x.com/{}",
-    "urlMain": "https://x.com/",
-    "urlProbe": "https://nitter.net/{}",
->>>>>>> 7e87a88d
     "username_claimed": "blue"
   },
   "Typeracer": {
