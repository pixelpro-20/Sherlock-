--- conflicted
+++ resolved
@@ -2586,7 +2586,6 @@
     "errorType": "status_code",
     "url": "https://www.znanylekarz.pl/{}",
     "urlMain": "https://znanylekarz.pl",
-<<<<<<< HEAD
     "username_claimed": "janusz-nowak",
     "username_unclaimed": "kto-by-sie-tak-nazwal-69"
   },
@@ -2630,8 +2629,5 @@
     "urlMain": "https://tripadvisor.com/",
     "username_claimed": "blue",
     "username_unclaimed": "noonewouldeverusethis7"
-=======
-    "username_claimed": "janusz-nowak"
->>>>>>> 7d31e225
   }
 }