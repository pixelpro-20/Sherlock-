"""Sherlock Notify Module

This module defines the objects for notifying the caller about the
results of queries.
"""
from result import QueryStatus
from colorama import Fore, Style


class QueryNotify:
    """Query Notify Object.

    Base class that describes methods available to notify the results of
    a query.
    It is intended that other classes inherit from this base class and
    override the methods to implement specific functionality.
    """

    def __init__(self, result=None):
        """Create Query Notify Object.

        Contains information about a specific method of notifying the results
        of a query.

        Keyword Arguments:
        self                   -- This object.
        result                 -- Object of type QueryResult() containing
                                  results for this query.

        Return Value:
        Nothing.
        """

        self.result = result

        # return

    def start(self, message=None):
        """Notify Start.

        Notify method for start of query.  This method will be called before
        any queries are performed.  This method will typically be
        overridden by higher level classes that will inherit from it.

        Keyword Arguments:
        self                   -- This object.
        message                -- Object that is used to give context to start
                                  of query.
                                  Default is None.

        Return Value:
        Nothing.
        """

        # return

    def update(self, result):
        """Notify Update.

        Notify method for query result.  This method will typically be
        overridden by higher level classes that will inherit from it.

        Keyword Arguments:
        self                   -- This object.
        result                 -- Object of type QueryResult() containing
                                  results for this query.

        Return Value:
        Nothing.
        """

        self.result = result

        # return

    def finish(self, message=None):
        """Notify Finish.

        Notify method for finish of query.  This method will be called after
        all queries have been performed.  This method will typically be
        overridden by higher level classes that will inherit from it.

        Keyword Arguments:
        self                   -- This object.
        message                -- Object that is used to give context to start
                                  of query.
                                  Default is None.

        Return Value:
        Nothing.
        """

        # return

    def __str__(self):
        """Convert Object To String.

        Keyword Arguments:
        self                   -- This object.

        Return Value:
        Nicely formatted string to get information about this object.
        """
        return str(self.result)


class QueryNotifyPrint(QueryNotify):
    """Query Notify Print Object.

    Query notify class that prints results.
    """

    def __init__(self, result=None, verbose=False, print_all=False):
        """Create Query Notify Print Object.

        Contains information about a specific method of notifying the results
        of a query.

        Keyword Arguments:
        self                   -- This object.
        result                 -- Object of type QueryResult() containing
                                  results for this query.
        verbose                -- Boolean indicating whether to give verbose output.
        print_all              -- Boolean indicating whether to only print all sites, including not found.

        Return Value:
        Nothing.
        """

        super().__init__(result)
        self.verbose = verbose
        self.print_all = print_all

        return

    def start(self, message):
        """Notify Start.

        Will print the title to the standard output.

        Keyword Arguments:
        self                   -- This object.
        message                -- String containing username that the series
                                  of queries are about.

        Return Value:
        Nothing.
        """

        title = "Checking username"

        print(Style.BRIGHT + Fore.GREEN + "[" +
              Fore.YELLOW + "*" +
              Fore.GREEN + f"] {title}" +
              Fore.WHITE + f" {message}" +
              Fore.GREEN + " on:")
        # An empty line between first line and the result(more clear output)
        print('\r')

        return

    def finish(self, message="The processing has been finished."):
        """Notify Start.

        Will print the last line to the standard output.

        Keyword Arguments:
        self                   -- This object.
        message                -- The last phrase.

        Return Value:
        Nothing.
        """

        title = "End"
        
        print('\r') # An empty line between last line of main output and last line(more clear output)
        print(Style.BRIGHT + Fore.GREEN + "[" +
              Fore.YELLOW + "!" +
              Fore.GREEN + f"] {title}" +
              Fore.GREEN + ": " +
              Fore.WHITE + f" {message}" )
              
        # An empty line between first line and the result(more clear output)

        # return

    def update(self, result):
        """Notify Update.

        Will print the query result to the standard output.

        Keyword Arguments:
        self                   -- This object.
        result                 -- Object of type QueryResult() containing
                                  results for this query.

        Return Value:
        Nothing.
        """
        self.result = result

<<<<<<< HEAD
        response_time_text = ""
        if self.result.query_time is not None and self.verbose == True:
            response_time_text = f" [{round(self.result.query_time * 1000)}ms]"
=======
        if self.verbose is False or self.result.query_time is None:
            response_time_text = ""
        else:
            response_time_text = f" [{round(self.result.query_time * 1000)} ms]"
>>>>>>> 5d8d7517

        # Output to the terminal is desired.
        if result.status == QueryStatus.CLAIMED:
            print(Style.BRIGHT + Fore.WHITE + "[" +
                  Fore.GREEN + "+" +
                  Fore.WHITE + "]" +
                  response_time_text +
                  Fore.GREEN +
                  f" {self.result.site_name}: " +
                  Style.RESET_ALL +
                  f"{self.result.site_url_user}")

        elif result.status == QueryStatus.AVAILABLE:
            if self.print_all:
                print(Style.BRIGHT + Fore.WHITE + "[" +
                      Fore.RED + "-" +
                      Fore.WHITE + "]" +
                      response_time_text +
                      Fore.GREEN + f" {self.result.site_name}:" +
                      Fore.YELLOW + " Not Found!")

        elif result.status == QueryStatus.UNKNOWN:
            if self.print_all:
                print(Style.BRIGHT + Fore.WHITE + "[" +
                      Fore.RED + "-" +
                      Fore.WHITE + "]" +
                      Fore.GREEN + f" {self.result.site_name}:" +
                      Fore.RED + f" {self.result.context}" +
                      Fore.YELLOW + f" ")

        elif result.status == QueryStatus.ILLEGAL:
            if self.print_all:
                msg = "Illegal Username Format For This Site!"
                print(Style.BRIGHT + Fore.WHITE + "[" +
                      Fore.RED + "-" +
                      Fore.WHITE + "]" +
                      Fore.GREEN + f" {self.result.site_name}:" +
                      Fore.YELLOW + f" {msg}")

        else:
            # It should be impossible to ever get here...
            raise ValueError(
                f"Unknown Query Status '{result.status}' for site '{self.result.site_name}'"
            )

        return

    def __str__(self):
        """Convert Object To String.

        Keyword Arguments:
        self                   -- This object.

        Return Value:
        Nicely formatted string to get information about this object.
        """
        return str(self.result)<|MERGE_RESOLUTION|>--- conflicted
+++ resolved
@@ -200,17 +200,10 @@
         """
         self.result = result
 
-<<<<<<< HEAD
         response_time_text = ""
         if self.result.query_time is not None and self.verbose == True:
             response_time_text = f" [{round(self.result.query_time * 1000)}ms]"
-=======
-        if self.verbose is False or self.result.query_time is None:
-            response_time_text = ""
-        else:
-            response_time_text = f" [{round(self.result.query_time * 1000)} ms]"
->>>>>>> 5d8d7517
-
+        
         # Output to the terminal is desired.
         if result.status == QueryStatus.CLAIMED:
             print(Style.BRIGHT + Fore.WHITE + "[" +
