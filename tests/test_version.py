import os
from sherlock_interactives import Interactives
import sherlock_project

def test_versioning() -> None:
    # Ensure __version__ matches version presented to the user
    assert sherlock_project.__version__ in Interactives.run_cli("--version")
    # Ensure __init__ is single source of truth for __version__ in package
    # Temporarily allows sherlock.py so as to not trigger early upgrades
    found:list = Interactives.walk_sherlock_for_files_with(r'__version__ *= *')
    expected:list = [
        # Normalization is REQUIRED for Windows ( / vs \ )
<<<<<<< HEAD
        os.path.normpath("sherlock_project/__init__.py"),
        os.path.normpath("sherlock_project/sherlock.py"),
=======
        os.path.normpath("sherlock/__init__.py"),
>>>>>>> f9617d4f
    ]
    # Sorting is REQUIRED for Mac
    assert sorted(found) == sorted(expected)<|MERGE_RESOLUTION|>--- conflicted
+++ resolved
@@ -10,12 +10,7 @@
     found:list = Interactives.walk_sherlock_for_files_with(r'__version__ *= *')
     expected:list = [
         # Normalization is REQUIRED for Windows ( / vs \ )
-<<<<<<< HEAD
         os.path.normpath("sherlock_project/__init__.py"),
-        os.path.normpath("sherlock_project/sherlock.py"),
-=======
-        os.path.normpath("sherlock/__init__.py"),
->>>>>>> f9617d4f
     ]
     # Sorting is REQUIRED for Mac
     assert sorted(found) == sorted(expected)