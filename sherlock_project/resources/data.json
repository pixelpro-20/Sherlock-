{
  "$schema": "data.schema.json",
  "1337x": {
    "errorMsg": [
      "<title>Error something went wrong.</title>",
      "<head><title>404 Not Found</title></head>"
    ],
    "errorType": "message",
    "regexCheck": "^[A-Za-z0-9]{4,12}$",
    "url": "https://www.1337x.to/user/{}/",
    "urlMain": "https://www.1337x.to/",
    "username_claimed": "FitGirl"
  },
  "2Dimensions": {
    "errorType": "status_code",
    "url": "https://2Dimensions.com/a/{}",
    "urlMain": "https://2Dimensions.com/",
    "username_claimed": "blue"
  },
  "3dnews": {
    "errorMsg": "\u041f\u043e\u043b\u044c\u0437\u043e\u0432\u0430\u0442\u0435\u043b\u044c \u043d\u0435 \u0437\u0430\u0440\u0435\u0433\u0438\u0441\u0442\u0440\u0438\u0440\u043e\u0432\u0430\u043d \u0438 \u043d\u0435 \u0438\u043c\u0435\u0435\u0442 \u043f\u0440\u043e\u0444\u0438\u043b\u044f \u0434\u043b\u044f \u043f\u0440\u043e\u0441\u043c\u043e\u0442\u0440\u0430.",
    "errorType": "message",
    "url": "http://forum.3dnews.ru/member.php?username={}",
    "urlMain": "http://forum.3dnews.ru/",
    "username_claimed": "red"
  },
  "7Cups": {
    "errorType": "status_code",
    "url": "https://www.7cups.com/@{}",
    "urlMain": "https://www.7cups.com/",
    "username_claimed": "blue"
  },
  "8tracks": {
    "errorType": "message",
<<<<<<< HEAD
    "regexCheck": "^[a-zA-Z0-9_-]{3,15}$",
=======
    "errorMsg": "\"available\":true",
    "headers": {
      "Accept-Language": "en-US,en;q=0.5"
    },
>>>>>>> 3804fd9a
    "url": "https://8tracks.com/{}",
    "urlProbe": "https://8tracks.com/users/check_username?login={}&format=jsonh",
    "urlMain": "https://8tracks.com/",
    "username_claimed": "blue"
  },
  "9GAG": {
    "errorType": "status_code",
    "url": "https://www.9gag.com/u/{}",
    "urlMain": "https://www.9gag.com/",
    "username_claimed": "blue"
  },
  "APClips": {
    "errorMsg": "Amateur Porn Content Creators",
    "errorType": "message",
    "isNSFW": true,
    "url": "https://apclips.com/{}",
    "urlMain": "https://apclips.com/",
    "username_claimed": "onlybbyraq"
  },
  "About.me": {
    "errorType": "status_code",
    "url": "https://about.me/{}",
    "urlMain": "https://about.me/",
    "username_claimed": "blue"
  },
  "Academia.edu": {
    "errorType": "status_code",
    "regexCheck": "^[^.]*$",
    "url": "https://independent.academia.edu/{}",
    "urlMain": "https://www.academia.edu/",
    "username_claimed": "blue"
  },
  "AdmireMe.Vip": {
    "errorMsg": "Page Not Found",
    "errorType": "message",
    "isNSFW": true,
    "url": "https://admireme.vip/{}",
    "urlMain": "https://admireme.vip/",
    "username_claimed": "DemiDevil"
  },
  "Air Pilot Life": {
    "errorMsg": "Oops! That page doesn\u2019t exist or is private",
    "errorType": "message",
    "url": "https://airlinepilot.life/u/{}",
    "urlMain": "https://airlinepilot.life/",
    "username_claimed": "chris"
  },
  "Airbit": {
    "errorType": "status_code",
    "url": "https://airbit.com/{}",
    "urlMain": "https://airbit.com/",
    "username_claimed": "airbit"
  },
  "Airliners": {
    "errorType": "status_code",
    "url": "https://www.airliners.net/user/{}/profile/photos",
    "urlMain": "https://www.airliners.net/",
    "username_claimed": "yushinlin"
  },
  "All Things Worn": {
    "errorMsg": "Sell Used Panties",
    "errorType": "message",
    "isNSFW": true,
    "url": "https://www.allthingsworn.com/profile/{}",
    "urlMain": "https://www.allthingsworn.com",
    "username_claimed": "pink"
  },
  "AllMyLinks": {
    "errorMsg": "Not Found",
    "errorType": "message",
    "regexCheck": "^[a-z0-9][a-z0-9-]{2,32}$",
    "url": "https://allmylinks.com/{}",
    "urlMain": "https://allmylinks.com/",
    "username_claimed": "blue"
  },
  "Amino": {
    "errorType": "status_code",
    "regexCheck": "^[a-zA-Z0-9_]{3,20}$",
    "url": "https://aminoapps.com/u/{}",
    "urlMain": "https://aminoapps.com",
    "username_claimed": "blue"
  },
  "AniWorld": {
    "errorMsg": "Dieses Profil ist nicht verf\u00fcgbar",
    "errorType": "message",
    "url": "https://aniworld.to/user/profil/{}",
    "urlMain": "https://aniworld.to/",
    "username_claimed": "blue"
  },
  "Anilist": {
    "errorType": "status_code",
    "regexCheck": "^[A-Za-z0-9]{2,20}$",
    "request_method": "POST",
    "request_payload": {
      "query": "query($name:String){User(name:$name){id}}",
      "variables": {
        "name": "{}"
      }
    },
    "url": "https://anilist.co/user/{}/",
    "urlMain": "https://anilist.co/",
    "urlProbe": "https://graphql.anilist.co/",
    "username_claimed": "Josh"
  },
  "Apple Developer": {
    "errorType": "status_code",
    "url": "https://developer.apple.com/forums/profile/{}",
    "urlMain": "https://developer.apple.com",
    "username_claimed": "lio24d"
  },
  "Apple Discussions": {
    "errorMsg": "The page you tried was not found. You may have used an outdated link or may have typed the address (URL) incorrectly.",
    "errorType": "message",
    "url": "https://discussions.apple.com/profile/{}",
    "urlMain": "https://discussions.apple.com",
    "username_claimed": "jason"
  },
  "Archive of Our Own": {
    "errorType": "status_code",
    "regexCheck": "^[^.]*?$",
    "url": "https://archiveofourown.org/users/{}",
    "urlMain": "https://archiveofourown.org/",
    "username_claimed": "test"
  },
  "Archive.org": {
    "__comment__": "'The resource could not be found' relates to archive downtime",
    "errorMsg": [
      "could not fetch an account with user item identifier",
      "The resource could not be found"
    ],
    "errorType": "message",
    "regexCheck": "^[a-zA-Z0-9]{3,20}$",
    "url": "https://archive.org/details/@{}",
    "urlMain": "https://archive.org",
    "urlProbe": "https://archive.org/details/@{}?noscript=true",
    "username_claimed": "blue"
  },
  "ArtStation": {
    "errorType": "status_code",
    "url": "https://www.artstation.com/{}",
    "urlMain": "https://www.artstation.com/",
    "username_claimed": "Blue"
  },
  "Asciinema": {
    "errorType": "status_code",
    "url": "https://asciinema.org/~{}",
    "urlMain": "https://asciinema.org",
    "username_claimed": "red"
  },
  "Ask Fedora": {
    "errorType": "status_code",
    "url": "https://ask.fedoraproject.org/u/{}",
    "urlMain": "https://ask.fedoraproject.org/",
    "username_claimed": "red"
  },
  "AskFM": {
    "errorMsg": "Well, apparently not anymore.",
    "errorType": "message",
    "regexCheck": "^[a-zA-Z0-9_]{3,40}$",
    "url": "https://ask.fm/{}",
    "urlMain": "https://ask.fm/",
    "username_claimed": "blue"
  },
  "Atcoder": {
    "errorType": "status_code",
    "url": "https://atcoder.jp/users/{}",
    "urlMain": "https://atcoder.jp/",
    "username_claimed": "ksun48"
  },
  "Audiojungle": {
    "errorType": "status_code",
    "regexCheck": "^[a-zA-Z0-9_]+$",
    "url": "https://audiojungle.net/user/{}",
    "urlMain": "https://audiojungle.net/",
    "username_claimed": "blue"
  },
  "Autofrage": {
    "errorType": "status_code",
    "url": "https://www.autofrage.net/nutzer/{}",
    "urlMain": "https://www.autofrage.net/",
    "username_claimed": "autofrage"
  },
  "Avizo": {
    "errorType": "response_url",
    "errorUrl": "https://www.avizo.cz/",
    "url": "https://www.avizo.cz/{}/",
    "urlMain": "https://www.avizo.cz/",
    "username_claimed": "blue"
  },
  "BLIP.fm": {
    "errorType": "status_code",
    "regexCheck": "^[a-zA-Z0-9_]{1,30}$",
    "url": "https://blip.fm/{}",
    "urlMain": "https://blip.fm/",
    "username_claimed": "blue"
  },
  "BOOTH": {
    "errorType": "response_url",
    "errorUrl": "https://booth.pm/",
    "regexCheck": "^[a-zA-Z0-9@_-]$",
    "url": "https://{}.booth.pm/",
    "urlMain": "https://booth.pm/",
    "username_claimed": "blue"
  },
  "Bandcamp": {
    "errorType": "status_code",
    "url": "https://www.bandcamp.com/{}",
    "urlMain": "https://www.bandcamp.com/",
    "username_claimed": "blue"
  },
  "Bazar.cz": {
    "errorType": "response_url",
    "errorUrl": "https://www.bazar.cz/error404.aspx",
    "url": "https://www.bazar.cz/{}/",
    "urlMain": "https://www.bazar.cz/",
    "username_claimed": "pianina"
  },
  "Behance": {
    "errorType": "status_code",
    "url": "https://www.behance.net/{}",
    "urlMain": "https://www.behance.net/",
    "username_claimed": "blue"
  },
  "Bezuzyteczna": {
    "errorType": "status_code",
    "url": "https://bezuzyteczna.pl/uzytkownicy/{}",
    "urlMain": "https://bezuzyteczna.pl",
    "username_claimed": "Jackson"
  },
  "BiggerPockets": {
    "errorType": "status_code",
    "url": "https://www.biggerpockets.com/users/{}",
    "urlMain": "https://www.biggerpockets.com/",
    "username_claimed": "blue"
  },
  "Bikemap": {
    "errorType": "status_code",
    "regexCheck": "^[a-zA-Z0-9_-]{3,30}$",
    "url": "https://www.bikemap.net/en/u/{}/routes/created/",
    "urlMain": "https://www.bikemap.net/",
    "username_claimed": "bikemap"
  },
  "BioHacking": {
    "errorType": "status_code",
    "url": "https://forum.dangerousthings.com/u/{}",
    "urlMain": "https://forum.dangerousthings.com/",
    "username_claimed": "blue"
  },
  "BitBucket": {
    "errorType": "status_code",
    "regexCheck": "^[a-zA-Z0-9-_]{1,30}$",
    "url": "https://bitbucket.org/{}/",
    "urlMain": "https://bitbucket.org/",
    "username_claimed": "white"
  },
  "Bitwarden Forum": {
    "errorType": "status_code",
    "regexCheck": "^(?![.-])[a-zA-Z0-9_.-]{3,20}$",
    "url": "https://community.bitwarden.com/u/{}/summary",
    "urlMain": "https://bitwarden.com/",
    "username_claimed": "blue"
  },
  "Blipfoto": {
    "errorType": "status_code",
    "url": "https://www.blipfoto.com/{}",
    "urlMain": "https://www.blipfoto.com/",
    "username_claimed": "blue"
  },
  "Blogger": {
    "errorType": "status_code",
    "regexCheck": "^[a-zA-Z][a-zA-Z0-9_-]*$",
    "url": "https://{}.blogspot.com",
    "urlMain": "https://www.blogger.com/",
    "username_claimed": "blue"
  },
  "BoardGameGeek": {
    "errorType": "message",
    "regexCheck": "^[a-zA-Z0-9_]*$",
    "errorMsg": "User not found",
    "url": "https://boardgamegeek.com/user/{}",
    "urlMain": "https://boardgamegeek.com",
    "username_claimed": "blue"
  },
  "BodyBuilding": {
    "errorType": "response_url",
    "errorUrl": "https://bodyspace.bodybuilding.com/",
    "url": "https://bodyspace.bodybuilding.com/{}",
    "urlMain": "https://bodyspace.bodybuilding.com/",
    "username_claimed": "blue"
  },
  "BongaCams": {
    "errorType": "status_code",
    "isNSFW": true,
    "url": "https://pt.bongacams.com/profile/{}",
    "urlMain": "https://pt.bongacams.com",
    "username_claimed": "asuna-black"
  },
  "Bookcrossing": {
    "errorType": "status_code",
    "url": "https://www.bookcrossing.com/mybookshelf/{}/",
    "urlMain": "https://www.bookcrossing.com/",
    "username_claimed": "blue"
  },
  "BraveCommunity": {
    "errorType": "status_code",
    "url": "https://community.brave.com/u/{}/",
    "urlMain": "https://community.brave.com/",
    "username_claimed": "blue"
  },
  "BugCrowd": {
    "errorType": "status_code",
    "url": "https://bugcrowd.com/{}",
    "urlMain": "https://bugcrowd.com/",
    "username_claimed": "ppfeister"
  },
  "BuyMeACoffee": {
    "errorType": "status_code",
    "regexCheck": "[a-zA-Z0-9]{3,15}",
    "url": "https://buymeacoff.ee/{}",
    "urlMain": "https://www.buymeacoffee.com/",
    "urlProbe": "https://www.buymeacoffee.com/{}",
    "username_claimed": "red"
  },
  "BuzzFeed": {
    "errorType": "status_code",
    "url": "https://buzzfeed.com/{}",
    "urlMain": "https://buzzfeed.com/",
    "username_claimed": "blue"
  },
  "CGTrader": {
    "errorType": "status_code",
    "regexCheck": "^[^.]*?$",
    "url": "https://www.cgtrader.com/{}",
    "urlMain": "https://www.cgtrader.com",
    "username_claimed": "blue"
  },
  "CNET": {
    "errorType": "status_code",
    "regexCheck": "^[a-z].*$",
    "url": "https://www.cnet.com/profiles/{}/",
    "urlMain": "https://www.cnet.com/",
    "username_claimed": "melliott"
  },
  "CSSBattle": {
    "errorType": "status_code",
    "url": "https://cssbattle.dev/player/{}",
    "urlMain": "https://cssbattle.dev",
    "username_claimed": "beo"
  },
  "CTAN": {
    "errorType": "status_code",
    "url": "https://ctan.org/author/{}",
    "urlMain": "https://ctan.org/",
    "username_claimed": "briggs"
  },
  "Caddy Community": {
    "errorType": "status_code",
    "url": "https://caddy.community/u/{}/summary",
    "urlMain": "https://caddy.community/",
    "username_claimed": "taako_magnusen"
  },
  "Car Talk Community": {
    "errorType": "status_code",
    "url": "https://community.cartalk.com/u/{}/summary",
    "urlMain": "https://community.cartalk.com/",
    "username_claimed": "always_fixing"
  },
  "Carbonmade": {
    "errorType": "response_url",
    "errorUrl": "https://carbonmade.com/fourohfour?domain={}.carbonmade.com",
    "regexCheck": "^[a-zA-Z0-9@_-]$",
    "url": "https://{}.carbonmade.com",
    "urlMain": "https://carbonmade.com/",
    "username_claimed": "jenny"
  },
  "Career.habr": {
    "errorMsg": "<h1>\u041e\u0448\u0438\u0431\u043a\u0430 404</h1>",
    "errorType": "message",
    "url": "https://career.habr.com/{}",
    "urlMain": "https://career.habr.com/",
    "username_claimed": "blue"
  },
  "Championat": {
    "errorType": "status_code",
    "url": "https://www.championat.com/user/{}",
    "urlMain": "https://www.championat.com/",
    "username_claimed": "blue"
  },
  "Chaos": {
    "errorType": "status_code",
    "url": "https://chaos.social/@{}",
    "urlMain": "https://chaos.social/",
    "username_claimed": "ordnung"
  },
  "Chatujme.cz": {
    "errorMsg": "Neexistujic\u00ed profil",
    "errorType": "message",
    "regexCheck": "^[a-zA-Z][a-zA-Z1-9_-]*$",
    "url": "https://profil.chatujme.cz/{}",
    "urlMain": "https://chatujme.cz/",
    "username_claimed": "david"
  },
  "ChaturBate": {
    "errorType": "status_code",
    "isNSFW": true,
    "url": "https://chaturbate.com/{}",
    "urlMain": "https://chaturbate.com",
    "username_claimed": "cute18cute"
  },
  "Chess": {
    "errorMsg": "Username is valid",
    "errorType": "message",
    "regexCheck": "^[a-z1-9]{3,25}$",
    "url": "https://www.chess.com/member/{}",
    "urlMain": "https://www.chess.com/",
    "urlProbe": "https://www.chess.com/callback/user/valid?username={}",
    "username_claimed": "blue"
  },
  "Choice Community": {
    "errorType": "status_code",
    "url": "https://choice.community/u/{}/summary",
    "urlMain": "https://choice.community/",
    "username_claimed": "gordon"
  },
  "Clapper": {
    "errorType": "status_code",
    "url": "https://clapperapp.com/{}",
    "urlMain": "https://clapperapp.com/",
    "username_claimed": "blue"
  },
  "CloudflareCommunity": {
    "errorType": "status_code",
    "url": "https://community.cloudflare.com/u/{}",
    "urlMain": "https://community.cloudflare.com/",
    "username_claimed": "blue"
  },
  "Clozemaster": {
    "errorMsg": "Oh no! Player not found.",
    "errorType": "message",
    "url": "https://www.clozemaster.com/players/{}",
    "urlMain": "https://www.clozemaster.com",
    "username_claimed": "green"
  },
  "Clubhouse": {
    "errorType": "status_code",
    "url": "https://www.clubhouse.com/@{}",
    "urlMain": "https://www.clubhouse.com",
    "username_claimed": "waniathar"
  },
  "Code Snippet Wiki": {
    "errorMsg": "This user has not filled out their profile page yet",
    "errorType": "message",
    "url": "https://codesnippets.fandom.com/wiki/User:{}",
    "urlMain": "https://codesnippets.fandom.com",
    "username_claimed": "bob"
  },
  "Codeberg": {
    "errorType": "status_code",
    "url": "https://codeberg.org/{}",
    "urlMain": "https://codeberg.org/",
    "username_claimed": "blue"
  },
  "Codecademy": {
    "errorMsg": "This profile could not be found",
    "errorType": "message",
    "url": "https://www.codecademy.com/profiles/{}",
    "urlMain": "https://www.codecademy.com/",
    "username_claimed": "blue"
  },
  "Codechef": {
    "errorType": "response_url",
    "errorUrl": "https://www.codechef.com/",
    "url": "https://www.codechef.com/users/{}",
    "urlMain": "https://www.codechef.com/",
    "username_claimed": "blue"
  },
  "Codeforces": {
    "errorType": "status_code",
    "url": "https://codeforces.com/profile/{}",
    "urlMain": "https://codeforces.com/",
    "urlProbe": "https://codeforces.com/api/user.info?handles={}",
    "username_claimed": "tourist"
  },
  "Codepen": {
    "errorType": "status_code",
    "url": "https://codepen.io/{}",
    "urlMain": "https://codepen.io/",
    "username_claimed": "blue"
  },
  "Coders Rank": {
    "errorMsg": "not a registered member",
    "errorType": "message",
    "regexCheck": "^[a-zA-Z0-9](?:[a-zA-Z0-9]|-(?=[a-zA-Z0-9])){0,38}$",
    "url": "https://profile.codersrank.io/user/{}/",
    "urlMain": "https://codersrank.io/",
    "username_claimed": "rootkit7628"
  },
  "Coderwall": {
    "errorType": "status_code",
    "url": "https://coderwall.com/{}",
    "urlMain": "https://coderwall.com",
    "username_claimed": "hacker"
  },
  "Codewars": {
    "errorType": "status_code",
    "url": "https://www.codewars.com/users/{}",
    "urlMain": "https://www.codewars.com",
    "username_claimed": "example"
  },
  "Coinvote": {
    "errorType": "status_code",
    "url": "https://coinvote.cc/profile/{}",
    "urlMain": "https://coinvote.cc/",
    "username_claimed": "blue"
  },
  "ColourLovers": {
    "errorType": "status_code",
    "url": "https://www.colourlovers.com/lover/{}",
    "urlMain": "https://www.colourlovers.com/",
    "username_claimed": "blue"
  },
  "Contently": {
    "errorType": "response_url",
    "errorUrl": "https://contently.com",
    "regexCheck": "^[a-zA-Z][a-zA-Z0-9_-]*$",
    "url": "https://{}.contently.com/",
    "urlMain": "https://contently.com/",
    "username_claimed": "jordanteicher"
  },
  "Coroflot": {
    "errorType": "status_code",
    "url": "https://www.coroflot.com/{}",
    "urlMain": "https://coroflot.com/",
    "username_claimed": "blue"
  },
  "Cracked": {
    "errorType": "response_url",
    "errorUrl": "https://www.cracked.com/",
    "url": "https://www.cracked.com/members/{}/",
    "urlMain": "https://www.cracked.com/",
    "username_claimed": "blue"
  },
  "Crevado": {
    "errorType": "status_code",
    "regexCheck": "^[a-zA-Z0-9@_-]$",
    "url": "https://{}.crevado.com",
    "urlMain": "https://crevado.com/",
    "username_claimed": "blue"
  },
  "Crowdin": {
    "errorType": "status_code",
    "regexCheck": "^[a-zA-Z0-9._-]{2,255}$",
    "url": "https://crowdin.com/profile/{}",
    "urlMain": "https://crowdin.com/",
    "username_claimed": "blue"
  },
  "Cryptomator Forum": {
    "errorType": "status_code",
    "url": "https://community.cryptomator.org/u/{}",
    "urlMain": "https://community.cryptomator.org/",
    "username_claimed": "michael"
  },
  "Cults3D": {
    "errorMsg": "Oh dear, this page is not working!",
    "errorType": "message",
    "url": "https://cults3d.com/en/users/{}/creations",
    "urlMain": "https://cults3d.com/en",
    "username_claimed": "brown"
  },
  "CyberDefenders": {
    "errorMsg": "<title>Blue Team Training for SOC analysts and DFIR - CyberDefenders</title>",
    "errorType": "message",
    "regexCheck": "^[^\\/:*?\"<>|@]{3,50}$",
    "request_method": "GET",
    "url": "https://cyberdefenders.org/p/{}",
    "urlMain": "https://cyberdefenders.org/",
    "username_claimed": "mlohn"
  },
  "DEV Community": {
    "errorType": "status_code",
    "regexCheck": "^[a-zA-Z][a-zA-Z0-9_-]*$",
    "url": "https://dev.to/{}",
    "urlMain": "https://dev.to/",
    "username_claimed": "blue"
  },
  "DMOJ": {
    "errorMsg": "No such user",
    "errorType": "message",
    "url": "https://dmoj.ca/user/{}",
    "urlMain": "https://dmoj.ca/",
    "username_claimed": "junferno"
  },
  "DailyMotion": {
    "errorType": "status_code",
    "url": "https://www.dailymotion.com/{}",
    "urlMain": "https://www.dailymotion.com/",
    "username_claimed": "blue"
  },
  "Dealabs": {
    "errorMsg": "La page que vous essayez",
    "errorType": "message",
    "regexCheck": "[a-z0-9]{4,16}",
    "url": "https://www.dealabs.com/profile/{}",
    "urlMain": "https://www.dealabs.com/",
    "username_claimed": "blue"
  },
  "DeviantART": {
    "errorType": "status_code",
    "regexCheck": "^[a-zA-Z][a-zA-Z0-9_-]*$",
    "url": "https://{}.deviantart.com",
    "urlMain": "https://deviantart.com",
    "username_claimed": "blue"
  },
  "Discogs": {
    "errorType": "status_code",
    "url": "https://www.discogs.com/user/{}",
    "urlMain": "https://www.discogs.com/",
    "username_claimed": "blue"
  },
  "Discord": {
    "errorType": "message",
    "regexCheck": "^[a-zA-Z0-9_]{2,32}$",
    "url": "https://discord.com",
    "urlMain": "https://discord.com/",
    "urlProbe": "https://discord.com/api/v9/unique-username/username-attempt-unauthed",
    "errorMsg": [
      "{\"taken\":false}",
      "The resource is being rate limited"
    ],
    "request_method": "POST",
    "request_payload": {
      "username": "{}"
    },
    "headers": {
      "Content-Type": "application/json"
    },
    "username_claimed": "blue"
  },
  "Discuss.Elastic.co": {
    "errorType": "status_code",
    "url": "https://discuss.elastic.co/u/{}",
    "urlMain": "https://discuss.elastic.co/",
    "username_claimed": "blue"
  },
  "Disqus": {
    "errorType": "status_code",
    "url": "https://disqus.com/{}",
    "urlMain": "https://disqus.com/",
    "username_claimed": "blue"
  },
  "Docker Hub": {
    "errorType": "status_code",
    "url": "https://hub.docker.com/u/{}/",
    "urlMain": "https://hub.docker.com/",
    "urlProbe": "https://hub.docker.com/v2/users/{}/",
    "username_claimed": "blue"
  },
  "Dribbble": {
    "errorMsg": "Whoops, that page is gone.",
    "errorType": "message",
    "regexCheck": "^[a-zA-Z][a-zA-Z0-9_-]*$",
    "url": "https://dribbble.com/{}",
    "urlMain": "https://dribbble.com/",
    "username_claimed": "blue"
  },
  "Duolingo": {
    "errorMsg": "{\"users\":[]}",
    "errorType": "message",
    "headers": {
      "User-Agent": "Mozilla/5.0 (X11; Linux x86_64; rv:109.0) Gecko/20100101 Firefox/116.0"
    },
    "url": "https://www.duolingo.com/profile/{}",
    "urlMain": "https://duolingo.com/",
    "urlProbe": "https://www.duolingo.com/2017-06-30/users?username={}",
    "username_claimed": "blue"
  },
  "Eintracht Frankfurt Forum": {
    "errorType": "status_code",
    "regexCheck": "^[^.]*?$",
    "url": "https://community.eintracht.de/fans/{}",
    "urlMain": "https://community.eintracht.de/",
    "username_claimed": "mmammu"
  },
  "Empretienda AR": {
    "errorType": "status_code",
    "url": "https://{}.empretienda.com.ar",
    "urlMain": "https://empretienda.com",
    "username_claimed": "camalote"
  },
  "Envato Forum": {
    "errorType": "status_code",
    "url": "https://forums.envato.com/u/{}",
    "urlMain": "https://forums.envato.com/",
    "username_claimed": "enabled"
  },
  "Erome": {
    "errorType": "status_code",
    "isNSFW": true,
    "url": "https://www.erome.com/{}",
    "urlMain": "https://www.erome.com/",
    "username_claimed": "bob"
  },
  "Exposure": {
    "errorType": "status_code",
    "url": "https://{}.exposure.co/",
    "urlMain": "https://exposure.co/",
    "username_claimed": "jonasjacobsson"
  },
  "exophase": {
    "errorType": "status_code",
    "url": "https://www.exophase.com/user/{}/",
    "urlMain": "https://www.exophase.com/",
    "username_claimed": "blue"
  },
  "EyeEm": {
    "errorType": "status_code",
    "url": "https://www.eyeem.com/u/{}",
    "urlMain": "https://www.eyeem.com/",
    "username_claimed": "blue"
  },
  "F3.cool": {
    "errorType": "status_code",
    "url": "https://f3.cool/{}/",
    "urlMain": "https://f3.cool/",
    "username_claimed": "blue"
  },
  "Fameswap": {
    "errorType": "status_code",
    "url": "https://fameswap.com/user/{}",
    "urlMain": "https://fameswap.com/",
    "username_claimed": "fameswap"
  },
  "Fandom": {
    "errorType": "status_code",
    "url": "https://www.fandom.com/u/{}",
    "urlMain": "https://www.fandom.com/",
    "username_claimed": "Jungypoo"
  },
  "Fanpop": {
    "errorType": "response_url",
    "errorUrl": "https://www.fanpop.com/",
    "url": "https://www.fanpop.com/fans/{}",
    "urlMain": "https://www.fanpop.com/",
    "username_claimed": "blue"
  },
  "Finanzfrage": {
    "errorType": "status_code",
    "url": "https://www.finanzfrage.net/nutzer/{}",
    "urlMain": "https://www.finanzfrage.net/",
    "username_claimed": "finanzfrage"
  },
  "Fiverr": {
    "errorMsg": "\"status\":\"success\"",
    "errorType": "message",
    "regexCheck": "^[A-Za-z][A-Za-z\\d_]{5,14}$",
    "request_method": "POST",
    "request_payload": {
      "username": "{}"
    },
    "url": "https://www.fiverr.com/{}",
    "urlMain": "https://www.fiverr.com/",
    "urlProbe": "https://www.fiverr.com/validate_username",
    "username_claimed": "blueman"
  },
  "Flickr": {
    "errorType": "status_code",
    "url": "https://www.flickr.com/people/{}",
    "urlMain": "https://www.flickr.com/",
    "username_claimed": "blue"
  },
  "Flightradar24": {
    "errorType": "status_code",
    "regexCheck": "^[a-zA-Z0-9_]{3,20}$",
    "url": "https://my.flightradar24.com/{}",
    "urlMain": "https://www.flightradar24.com/",
    "username_claimed": "jebbrooks"
  },
  "Flipboard": {
    "errorType": "status_code",
    "regexCheck": "^([a-zA-Z0-9_]){1,15}$",
    "url": "https://flipboard.com/@{}",
    "urlMain": "https://flipboard.com/",
    "username_claimed": "blue"
  },
  "Football": {
    "errorMsg": "\u041f\u043e\u043b\u044c\u0437\u043e\u0432\u0430\u0442\u0435\u043b\u044c \u0441 \u0442\u0430\u043a\u0438\u043c \u0438\u043c\u0435\u043d\u0435\u043c \u043d\u0435 \u043d\u0430\u0439\u0434\u0435\u043d",
    "errorType": "message",
    "url": "https://www.rusfootball.info/user/{}/",
    "urlMain": "https://www.rusfootball.info/",
    "username_claimed": "solo87"
  },
  "FortniteTracker": {
    "errorType": "status_code",
    "url": "https://fortnitetracker.com/profile/all/{}",
    "urlMain": "https://fortnitetracker.com/challenges",
    "username_claimed": "blue"
  },
  "Forum Ophilia": {
    "errorMsg": "that user does not exist",
    "errorType": "message",
    "isNSFW": true,
    "url": "https://www.forumophilia.com/profile.php?mode=viewprofile&u={}",
    "urlMain": "https://www.forumophilia.com/",
    "username_claimed": "bob"
  },
  "Fosstodon": {
    "errorType": "status_code",
    "regexCheck": "^[a-zA-Z0-9_]{1,30}$",
    "url": "https://fosstodon.org/@{}",
    "urlMain": "https://fosstodon.org/",
    "username_claimed": "blue"
  },
  "Freelance.habr": {
    "errorMsg": "<div class=\"icon_user_locked\"></div>",
    "errorType": "message",
    "regexCheck": "^((?!\\.).)*$",
    "url": "https://freelance.habr.com/freelancers/{}",
    "urlMain": "https://freelance.habr.com/",
    "username_claimed": "adam"
  },
  "Freelancer": {
    "errorMsg": "\"users\":{}",
    "errorType": "message",
    "url": "https://www.freelancer.com/u/{}",
    "urlMain": "https://www.freelancer.com/",
    "urlProbe": "https://www.freelancer.com/api/users/0.1/users?usernames%5B%5D={}&compact=true",
    "username_claimed": "red0xff"
  },
  "Freesound": {
    "errorType": "status_code",
    "url": "https://freesound.org/people/{}/",
    "urlMain": "https://freesound.org/",
    "username_claimed": "blue"
  },
  "GNOME VCS": {
    "errorType": "response_url",
    "errorUrl": "https://gitlab.gnome.org/{}",
    "regexCheck": "^(?!-)[a-zA-Z0-9_.-]{2,255}(?<!\\.)$",
    "url": "https://gitlab.gnome.org/{}",
    "urlMain": "https://gitlab.gnome.org/",
    "username_claimed": "adam"
  },
  "GaiaOnline": {
    "errorMsg": "No user ID specified or user does not exist",
    "errorType": "message",
    "url": "https://www.gaiaonline.com/profiles/{}",
    "urlMain": "https://www.gaiaonline.com/",
    "username_claimed": "adam"
  },
  "Gamespot": {
    "errorType": "status_code",
    "url": "https://www.gamespot.com/profile/{}/",
    "urlMain": "https://www.gamespot.com/",
    "username_claimed": "blue"
  },
  "GeeksforGeeks": {
    "errorType": "status_code",
    "url": "https://auth.geeksforgeeks.org/user/{}",
    "urlMain": "https://www.geeksforgeeks.org/",
    "username_claimed": "adam"
  },
  "Genius (Artists)": {
    "errorType": "status_code",
    "regexCheck": "^[a-zA-Z0-9]{5,50}$",
    "url": "https://genius.com/artists/{}",
    "urlMain": "https://genius.com/",
    "username_claimed": "genius"
  },
  "Genius (Users)": {
    "errorType": "status_code",
    "regexCheck": "^[a-zA-Z0-9]*?$",
    "url": "https://genius.com/{}",
    "urlMain": "https://genius.com/",
    "username_claimed": "genius"
  },
  "Gesundheitsfrage": {
    "errorType": "status_code",
    "url": "https://www.gesundheitsfrage.net/nutzer/{}",
    "urlMain": "https://www.gesundheitsfrage.net/",
    "username_claimed": "gutefrage"
  },
  "GetMyUni": {
    "errorType": "status_code",
    "url": "https://www.getmyuni.com/user/{}",
    "urlMain": "https://getmyuni.com/",
    "username_claimed": "Upneet.Grover17"
  },
  "Giant Bomb": {
    "errorType": "status_code",
    "url": "https://www.giantbomb.com/profile/{}/",
    "urlMain": "https://www.giantbomb.com/",
    "username_claimed": "bob"
  },
  "Giphy": {
    "errorType": "status_code",
    "url": "https://giphy.com/{}",
    "urlMain": "https://giphy.com/",
    "username_claimed": "blue"
  },
  "GitBook": {
    "errorType": "status_code",
    "regexCheck": "^[a-zA-Z0-9@_-]$",
    "url": "https://{}.gitbook.io/",
    "urlMain": "https://gitbook.com/",
    "username_claimed": "gitbook"
  },
  "GitHub": {
    "errorType": "status_code",
    "regexCheck": "^[a-zA-Z0-9](?:[a-zA-Z0-9]|-(?=[a-zA-Z0-9])){0,38}$",
    "url": "https://www.github.com/{}",
    "urlMain": "https://www.github.com/",
    "username_claimed": "blue"
  },
  "GitLab": {
    "errorMsg": "[]",
    "errorType": "message",
    "url": "https://gitlab.com/{}",
    "urlMain": "https://gitlab.com/",
    "urlProbe": "https://gitlab.com/api/v4/users?username={}",
    "username_claimed": "blue"
  },
  "Gitea": {
    "errorType": "status_code",
    "url": "https://gitea.com/{}",
    "urlMain": "https://gitea.com/",
    "username_claimed": "xorm"
  },
  "Gitee": {
    "errorType": "status_code",
    "url": "https://gitee.com/{}",
    "urlMain": "https://gitee.com/",
    "username_claimed": "wizzer"
  },
  "GoodReads": {
    "errorType": "status_code",
    "url": "https://www.goodreads.com/{}",
    "urlMain": "https://www.goodreads.com/",
    "username_claimed": "blue"
  },
  "Google Play": {
    "errorMsg": "the requested URL was not found on this server",
    "errorType": "message",
    "url": "https://play.google.com/store/apps/developer?id={}",
    "urlMain": "https://play.google.com",
    "username_claimed": "GitHub"
  },
  "Gradle": {
    "errorType": "status_code",
    "regexCheck": "^(?!-)[a-zA-Z0-9-]{3,}(?<!-)$",
    "url": "https://plugins.gradle.org/u/{}",
    "urlMain": "https://gradle.org/",
    "username_claimed": "jetbrains"
  },
  "Grailed": {
    "errorType": "response_url",
    "errorUrl": "https://www.grailed.com/{}",
    "url": "https://www.grailed.com/{}",
    "urlMain": "https://www.grailed.com/",
    "username_claimed": "blue"
  },
  "Gravatar": {
    "errorType": "status_code",
    "regexCheck": "^((?!\\.).)*$",
    "url": "http://en.gravatar.com/{}",
    "urlMain": "http://en.gravatar.com/",
    "username_claimed": "blue"
  },
  "Gumroad": {
    "errorMsg": "Page not found (404) - Gumroad",
    "errorType": "message",
    "regexCheck": "^[^.]*?$",
    "url": "https://www.gumroad.com/{}",
    "urlMain": "https://www.gumroad.com/",
    "username_claimed": "blue"
  },
  "Gutefrage": {
    "errorType": "status_code",
    "url": "https://www.gutefrage.net/nutzer/{}",
    "urlMain": "https://www.gutefrage.net/",
    "username_claimed": "gutefrage"
  },
  "HackTheBox": {
    "errorType": "status_code",
    "regexCheck": "^[a-zA-Z0-9_]{3,20}$",
    "url": "https://forum.hackthebox.eu/profile/{}",
    "urlMain": "https://forum.hackthebox.eu/",
    "username_claimed": "angar"
  },
  "Hackaday": {
    "errorType": "status_code",
    "url": "https://hackaday.io/{}",
    "urlMain": "https://hackaday.io/",
    "username_claimed": "adam"
  },
  "HackenProof (Hackers)": {
    "errorMsg": "<title>Web3\u2019s Largest Ethical Hackers Community | HackenProof</title>",
    "errorType": "message",
    "regexCheck": "^[\\w-]{,34}$",
    "url": "https://hackenproof.com/hackers/{}",
    "urlMain": "https://hackenproof.com/",
    "username_claimed": "blazezaria"
  },
  "HackerEarth": {
    "errorMsg": "404. URL not found.",
    "errorType": "message",
    "url": "https://hackerearth.com/@{}",
    "urlMain": "https://hackerearth.com/",
    "username_claimed": "naveennamani877"
  },
  "HackerNews": {
    "__comment__": "First errMsg invalid, second errMsg rate limited. Not ideal. Adjust for better rate limit filtering.",
    "errorMsg": [
      "No such user.",
      "Sorry."
    ],
    "errorType": "message",
    "url": "https://news.ycombinator.com/user?id={}",
    "urlMain": "https://news.ycombinator.com/",
    "username_claimed": "blue"
  },
  "HackerOne": {
    "errorMsg": "Page not found",
    "errorType": "message",
    "url": "https://hackerone.com/{}",
    "urlMain": "https://hackerone.com/",
    "username_claimed": "stok"
  },
  "HackerRank": {
    "errorMsg": "Something went wrong",
    "errorType": "message",
    "regexCheck": "^[^.]*?$",
    "url": "https://hackerrank.com/{}",
    "urlMain": "https://hackerrank.com/",
    "username_claimed": "satznova"
  },
  "Harvard Scholar": {
    "errorType": "status_code",
    "url": "https://scholar.harvard.edu/{}",
    "urlMain": "https://scholar.harvard.edu/",
    "username_claimed": "ousmanekane"
  },
  "Hashnode": {
    "errorType": "status_code",
    "url": "https://hashnode.com/@{}",
    "urlMain": "https://hashnode.com",
    "username_claimed": "blue"
  },
  "Heavy-R": {
    "errorMsg": "Channel not found",
    "errorType": "message",
    "isNSFW": true,
    "url": "https://www.heavy-r.com/user/{}",
    "urlMain": "https://www.heavy-r.com/",
    "username_claimed": "kilroy222"
  },
  "Holopin": {
    "errorMsg": "true",
    "errorType": "message",
    "request_method": "POST",
    "request_payload": {
      "username": "{}"
    },
    "url": "https://holopin.io/@{}",
    "urlMain": "https://holopin.io",
    "urlProbe": "https://www.holopin.io/api/auth/username",
    "username_claimed": "red"
  },
  "Houzz": {
    "errorMsg": "The page you requested was not found.",
    "errorType": "message",
    "url": "https://houzz.com/user/{}",
    "urlMain": "https://houzz.com/",
    "username_claimed": "blue"
  },
  "HubPages": {
    "errorType": "status_code",
    "url": "https://hubpages.com/@{}",
    "urlMain": "https://hubpages.com/",
    "username_claimed": "blue"
  },
  "Hubski": {
    "errorMsg": "No such user",
    "errorType": "message",
    "url": "https://hubski.com/user/{}",
    "urlMain": "https://hubski.com/",
    "username_claimed": "blue"
  },
  "HudsonRock": {
    "errorMsg": "No results",
    "errorType": "message",
    "regexCheck": "^[a-zA-Z0-9]{4,20}$",
    "url": "https://cavalier.hudsonrock.com/api/json/v2/osint-tools/search-by-username?username={}",
    "urlMain": "https://hudsonrock.com",
    "username_claimed": "testadmin"
  },
  "IFTTT": {
    "errorType": "status_code",
    "regexCheck": "^[A-Za-z0-9]{3,35}$",
    "url": "https://www.ifttt.com/p/{}",
    "urlMain": "https://www.ifttt.com/",
    "username_claimed": "blue"
  },
  "IRC-Galleria": {
    "errorType": "response_url",
    "errorUrl": "https://irc-galleria.net/users/search?username={}",
    "url": "https://irc-galleria.net/user/{}",
    "urlMain": "https://irc-galleria.net/",
    "username_claimed": "appas"
  },
  "Icons8 Community": {
    "errorType": "status_code",
    "url": "https://community.icons8.com/u/{}/summary",
    "urlMain": "https://community.icons8.com/",
    "username_claimed": "thefourCraft"
  },
  "Image Fap": {
    "errorMsg": "Not found",
    "errorType": "message",
    "isNSFW": true,
    "url": "https://www.imagefap.com/profile/{}",
    "urlMain": "https://www.imagefap.com/",
    "username_claimed": "blue"
  },
  "ImgUp.cz": {
    "errorType": "status_code",
    "url": "https://imgup.cz/{}",
    "urlMain": "https://imgup.cz/",
    "username_claimed": "adam"
  },
  "Imgur": {
    "errorType": "status_code",
    "url": "https://imgur.com/user/{}",
    "urlMain": "https://imgur.com/",
    "urlProbe": "https://api.imgur.com/account/v1/accounts/{}?client_id=546c25a59c58ad7",
    "username_claimed": "blue"
  },
  "Instagram": {
    "errorType": "status_code",
    "url": "https://instagram.com/{}",
    "urlMain": "https://instagram.com/",
    "urlProbe": "https://www.picuki.com/profile/{}",
    "username_claimed": "instagram"
  },
  "Instructables": {
    "errorType": "status_code",
    "url": "https://www.instructables.com/member/{}",
    "urlMain": "https://www.instructables.com/",
    "urlProbe": "https://www.instructables.com/json-api/showAuthorExists?screenName={}",
    "username_claimed": "blue"
  },
  "Intigriti": {
    "errorType": "status_code",
    "regexCheck": "[a-z0-9_]{1,25}",
    "request_method": "GET",
    "url": "https://app.intigriti.com/profile/{}",
    "urlMain": "https://app.intigriti.com",
    "urlProbe": "https://api.intigriti.com/user/public/profile/{}",
    "username_claimed": "blue"
  },
  "Ionic Forum": {
    "errorType": "status_code",
    "url": "https://forum.ionicframework.com/u/{}",
    "urlMain": "https://forum.ionicframework.com/",
    "username_claimed": "theblue222"
  },
  "Issuu": {
    "errorType": "status_code",
    "url": "https://issuu.com/{}",
    "urlMain": "https://issuu.com/",
    "username_claimed": "jenny"
  },
  "Itch.io": {
    "errorType": "status_code",
    "regexCheck": "^[a-zA-Z0-9@_-]$",
    "url": "https://{}.itch.io/",
    "urlMain": "https://itch.io/",
    "username_claimed": "blue"
  },
  "Itemfix": {
    "errorMsg": "<title>ItemFix - Channel: </title>",
    "errorType": "message",
    "url": "https://www.itemfix.com/c/{}",
    "urlMain": "https://www.itemfix.com/",
    "username_claimed": "blue"
  },
  "Jellyfin Weblate": {
    "errorType": "status_code",
    "regexCheck": "^[a-zA-Z0-9@._-]{1,150}$",
    "url": "https://translate.jellyfin.org/user/{}/",
    "urlMain": "https://translate.jellyfin.org/",
    "username_claimed": "EraYaN"
  },
  "Jimdo": {
    "errorType": "status_code",
    "regexCheck": "^[a-zA-Z0-9@_-]$",
    "url": "https://{}.jimdosite.com",
    "urlMain": "https://jimdosite.com/",
    "username_claimed": "jenny"
  },
  "Joplin Forum": {
    "errorType": "status_code",
    "url": "https://discourse.joplinapp.org/u/{}",
    "urlMain": "https://discourse.joplinapp.org/",
    "username_claimed": "laurent"
  },
  "KEAKR": {
    "errorType": "status_code",
    "url": "https://www.keakr.com/en/profile/{}",
    "urlMain": "https://www.keakr.com/",
    "username_claimed": "beats"
  },
  "Kaggle": {
    "errorType": "status_code",
    "url": "https://www.kaggle.com/{}",
    "urlMain": "https://www.kaggle.com/",
    "username_claimed": "dansbecker"
  },
  "kaskus": {
    "errorType": "status_code",
    "url": "https://www.kaskus.co.id/@{}",
    "urlMain": "https://www.kaskus.co.id/",
    "username_claimed": "l0mbart"
  },
  "Keybase": {
    "errorType": "status_code",
    "url": "https://keybase.io/{}",
    "urlMain": "https://keybase.io/",
    "username_claimed": "blue"
  },
  "Kick": {
    "__comment__": "Cloudflare. Only viable when proxied.",
    "errorMsg": "Not Found",
    "errorType": "message",
    "regexCheck": "^[a-zA-Z0-9_]{3,15}$",
    "url": "https://kick.com/{}",
    "urlMain": "https://kick.com/",
    "urlProbe": "https://kick.com/api/v2/channels/{}",
    "username_claimed": "blue"
  },
  "Kik": {
    "errorMsg": "The page you requested was not found",
    "errorType": "message",
    "url": "https://kik.me/{}",
    "urlMain": "http://kik.me/",
    "urlProbe": "https://ws2.kik.com/user/{}",
    "username_claimed": "blue"
  },
  "Kongregate": {
    "errorType": "status_code",
    "headers": {
      "Accept": "text/html",
      "User-Agent": "Mozilla/5.0 (X11; Linux x86_64; rv:109.0) Gecko/20100101 Firefox/116.0"
    },
    "regexCheck": "^[a-zA-Z][a-zA-Z0-9_-]*$",
    "url": "https://www.kongregate.com/accounts/{}",
    "urlMain": "https://www.kongregate.com/",
    "username_claimed": "blue"
  },
  "LOR": {
    "errorType": "status_code",
    "url": "https://www.linux.org.ru/people/{}/profile",
    "urlMain": "https://linux.org.ru/",
    "username_claimed": "red"
  },
  "Launchpad": {
    "errorType": "status_code",
    "url": "https://launchpad.net/~{}",
    "urlMain": "https://launchpad.net/",
    "username_claimed": "blue"
  },
  "LeetCode": {
    "errorType": "status_code",
    "url": "https://leetcode.com/{}",
    "urlMain": "https://leetcode.com/",
    "username_claimed": "blue"
  },
  "LessWrong": {
    "errorType": "status_code",
    "url": "https://www.lesswrong.com/users/@{}",
    "urlMain": "https://www.lesswrong.com/",
    "username_claimed": "blue"
  },
  "Letterboxd": {
    "errorMsg": "Sorry, we can\u2019t find the page you\u2019ve requested.",
    "errorType": "message",
    "url": "https://letterboxd.com/{}",
    "urlMain": "https://letterboxd.com/",
    "username_claimed": "blue"
  },
  "LibraryThing": {
    "errorMsg": "Error: This user doesn't exist",
    "errorType": "message",
    "regexCheck": "^[a-zA-Z0-9_-]{3,20}$",
    "url": "https://www.librarything.com/profile/{}",
    "urlMain": "https://www.librarything.com/",
    "username_claimed": "blue"
  },
  "Lichess": {
    "errorMsg": "Page not found!",
    "errorType": "message",
    "url": "https://lichess.org/@/{}",
    "urlMain": "https://lichess.org",
    "username_claimed": "blue"
  },
  "LinkedIn": {
    "errorType": "status_code",
    "headers": {
      "User-Agent": "Mozilla/5.0 AppleWebKit/537.36 (KHTML, like Gecko; compatible; Googlebot/2.1; +http://www.google.com/bot.html) Chrome/W.X.Y.Z Safari/537.36"
    },
    "regexCheck": "^[a-zA-Z0-9]{3,100}$",
    "request_method": "GET",
    "url": "https://linkedin.com/in/{}",
    "urlMain": "https://linkedin.com",
    "username_claimed": "paulpfeister"
  },
  "Linktree": {
    "errorMsg": "\"statusCode\":404",
    "errorType": "message",
    "regexCheck": "^[\\w\\.]{2,30}$",
    "url": "https://linktr.ee/{}",
    "urlMain": "https://linktr.ee/",
    "username_claimed": "anne"
  },
  "Listed": {
    "errorType": "response_url",
    "errorUrl": "https://listed.to/@{}",
    "url": "https://listed.to/@{}",
    "urlMain": "https://listed.to/",
    "username_claimed": "listed"
  },
  "LiveJournal": {
    "errorType": "status_code",
    "regexCheck": "^[a-zA-Z][a-zA-Z0-9_-]*$",
    "url": "https://{}.livejournal.com",
    "urlMain": "https://www.livejournal.com/",
    "username_claimed": "blue"
  },
  "Lobsters": {
    "errorType": "status_code",
    "regexCheck": "[A-Za-z0-9][A-Za-z0-9_-]{0,24}",
    "url": "https://lobste.rs/u/{}",
    "urlMain": "https://lobste.rs/",
    "username_claimed": "jcs"
  },
  "LottieFiles": {
    "errorType": "status_code",
    "url": "https://lottiefiles.com/{}",
    "urlMain": "https://lottiefiles.com/",
    "username_claimed": "lottiefiles"
  },
  "LushStories": {
    "errorType": "status_code",
    "isNSFW": true,
    "url": "https://www.lushstories.com/profile/{}",
    "urlMain": "https://www.lushstories.com/",
    "username_claimed": "chris_brown"
  },
  "MMORPG Forum": {
    "errorType": "status_code",
    "url": "https://forums.mmorpg.com/profile/{}",
    "urlMain": "https://forums.mmorpg.com/",
    "username_claimed": "goku"
  },
  "Mapify": {
    "errorType": "response_url",
    "errorUrl": "https://mapify.travel/{}",
    "url": "https://mapify.travel/{}",
    "urlMain": "https://mapify.travel/",
    "username_claimed": "mapify"
  },
  "Medium": {
    "errorMsg": "<body",
    "errorType": "message",
    "url": "https://medium.com/@{}",
    "urlMain": "https://medium.com/",
    "urlProbe": "https://medium.com/feed/@{}",
    "username_claimed": "blue"
  },
  "Memrise": {
    "errorType": "status_code",
    "url": "https://www.memrise.com/user/{}/",
    "urlMain": "https://www.memrise.com/",
    "username_claimed": "blue"
  },
  "Minecraft": {
    "errorCode": 204,
    "errorType": "status_code",
    "url": "https://api.mojang.com/users/profiles/minecraft/{}",
    "urlMain": "https://minecraft.net/",
    "username_claimed": "blue"
  },
  "MixCloud": {
    "errorType": "status_code",
    "url": "https://www.mixcloud.com/{}/",
    "urlMain": "https://www.mixcloud.com/",
    "urlProbe": "https://api.mixcloud.com/{}/",
    "username_claimed": "jenny"
  },
  "Monkeytype": {
    "errorType": "status_code",
    "url": "https://monkeytype.com/profile/{}",
    "urlMain": "https://monkeytype.com/",
    "urlProbe": "https://api.monkeytype.com/users/{}/profile",
    "username_claimed": "Lost_Arrow"
  },
  "Motherless": {
    "errorMsg": "no longer a member",
    "errorType": "message",
    "isNSFW": true,
    "url": "https://motherless.com/m/{}",
    "urlMain": "https://motherless.com/",
    "username_claimed": "hacker"
  },
  "Motorradfrage": {
    "errorType": "status_code",
    "url": "https://www.motorradfrage.net/nutzer/{}",
    "urlMain": "https://www.motorradfrage.net/",
    "username_claimed": "gutefrage"
  },
  "MyAnimeList": {
    "errorType": "status_code",
    "url": "https://myanimelist.net/profile/{}",
    "urlMain": "https://myanimelist.net/",
    "username_claimed": "blue"
  },
  "MyMiniFactory": {
    "errorType": "status_code",
    "url": "https://www.myminifactory.com/users/{}",
    "urlMain": "https://www.myminifactory.com/",
    "username_claimed": "blue"
  },
  "Mydramalist": {
    "errorMsg": "Sign in - MyDramaList",
    "errorType": "message",
    "url": "https://www.mydramalist.com/profile/{}",
    "urlMain": "https://mydramalist.com",
    "username_claimed": "elhadidy12398"
  },
  "Myspace": {
    "errorType": "status_code",
    "url": "https://myspace.com/{}",
    "urlMain": "https://myspace.com/",
    "username_claimed": "blue"
  },
  "NICommunityForum": {
    "errorMsg": "The page you were looking for could not be found.",
    "errorType": "message",
    "url": "https://community.native-instruments.com/profile/{}",
    "urlMain": "https://www.native-instruments.com/forum/",
    "username_claimed": "jambert"
  },
  "NationStates Nation": {
    "errorMsg": "Was this your nation? It may have ceased to exist due to inactivity, but can rise again!",
    "errorType": "message",
    "url": "https://nationstates.net/nation={}",
    "urlMain": "https://nationstates.net",
    "username_claimed": "the_holy_principality_of_saint_mark"
  },
  "NationStates Region": {
    "errorMsg": "does not exist.",
    "errorType": "message",
    "url": "https://nationstates.net/region={}",
    "urlMain": "https://nationstates.net",
    "username_claimed": "the_west_pacific"
  },
  "Naver": {
    "errorType": "status_code",
    "url": "https://blog.naver.com/{}",
    "urlMain": "https://naver.com",
    "username_claimed": "blue"
  },
  "Needrom": {
    "errorType": "status_code",
    "url": "https://www.needrom.com/author/{}/",
    "urlMain": "https://www.needrom.com/",
    "username_claimed": "needrom"
  },
  "Newgrounds": {
    "errorType": "status_code",
    "regexCheck": "^[a-zA-Z][a-zA-Z0-9_-]*$",
    "url": "https://{}.newgrounds.com",
    "urlMain": "https://newgrounds.com",
    "username_claimed": "blue"
  },
  "Nextcloud Forum": {
    "errorType": "status_code",
    "regexCheck": "^(?![.-])[a-zA-Z0-9_.-]{3,20}$",
    "url": "https://help.nextcloud.com/u/{}/summary",
    "urlMain": "https://nextcloud.com/",
    "username_claimed": "blue"
  },
  "Nightbot": {
    "errorType": "status_code",
    "url": "https://nightbot.tv/t/{}/commands",
    "urlMain": "https://nightbot.tv/",
    "urlProbe": "https://api.nightbot.tv/1/channels/t/{}",
    "username_claimed": "green"
  },
  "Ninja Kiwi": {
    "errorType": "response_url",
    "errorUrl": "https://ninjakiwi.com/profile/{}",
    "url": "https://ninjakiwi.com/profile/{}",
    "urlMain": "https://ninjakiwi.com/",
    "username_claimed": "Kyruko"
  },
  "NintendoLife": {
    "errorType": "status_code",
    "url": "https://www.nintendolife.com/users/{}",
    "urlMain": "https://www.nintendolife.com/",
    "username_claimed": "goku"
  },
  "NitroType": {
    "errorMsg": "<title>Nitro Type | Competitive Typing Game | Race Your Friends</title>",
    "errorType": "message",
    "regexCheck": "^[a-zA-Z0-9_]{3,15}$",
    "url": "https://www.nitrotype.com/racer/{}",
    "urlMain": "https://www.nitrotype.com/",
    "username_claimed": "jianclash"
  },
  "NotABug.org": {
    "errorType": "status_code",
    "url": "https://notabug.org/{}",
    "urlMain": "https://notabug.org/",
    "urlProbe": "https://notabug.org/{}/followers",
    "username_claimed": "red"
  },
  "Nyaa.si": {
    "errorType": "status_code",
    "url": "https://nyaa.si/user/{}",
    "urlMain": "https://nyaa.si/",
    "username_claimed": "blue"
  },
  "OGUsers": {
    "errorType": "status_code",
    "url": "https://ogu.gg/{}",
    "urlMain": "https://ogu.gg/",
    "username_claimed": "ogusers"
  },
  "OpenStreetMap": {
    "errorType": "status_code",
    "regexCheck": "^[^.]*?$",
    "url": "https://www.openstreetmap.org/user/{}",
    "urlMain": "https://www.openstreetmap.org/",
    "username_claimed": "blue"
  },
  "Opensource": {
    "errorType": "status_code",
    "url": "https://opensource.com/users/{}",
    "urlMain": "https://opensource.com/",
    "username_claimed": "red"
  },
  "OurDJTalk": {
    "errorMsg": "The specified member cannot be found",
    "errorType": "message",
    "url": "https://ourdjtalk.com/members?username={}",
    "urlMain": "https://ourdjtalk.com/",
    "username_claimed": "steve"
  },
  "PCGamer": {
    "errorMsg": "The specified member cannot be found. Please enter a member's entire name.",
    "errorType": "message",
    "url": "https://forums.pcgamer.com/members/?username={}",
    "urlMain": "https://pcgamer.com",
    "username_claimed": "admin"
  },
  "PSNProfiles.com": {
    "errorType": "response_url",
    "errorUrl": "https://psnprofiles.com/?psnId={}",
    "url": "https://psnprofiles.com/{}",
    "urlMain": "https://psnprofiles.com/",
    "username_claimed": "blue"
  },
  "Packagist": {
    "errorType": "response_url",
    "errorUrl": "https://packagist.org/search/?q={}&reason=vendor_not_found",
    "url": "https://packagist.org/packages/{}/",
    "urlMain": "https://packagist.org/",
    "username_claimed": "psr"
  },
  "Pastebin": {
    "errorMsg": "Not Found (#404)",
    "errorType": "message",
    "url": "https://pastebin.com/u/{}",
    "urlMain": "https://pastebin.com/",
    "username_claimed": "blue"
  },
  "Patreon": {
    "errorType": "status_code",
    "url": "https://www.patreon.com/{}",
    "urlMain": "https://www.patreon.com/",
    "username_claimed": "blue"
  },
  "PentesterLab": {
    "errorType": "status_code",
    "regexCheck": "^[\\w]{4,30}$",
    "url": "https://pentesterlab.com/profile/{}",
    "urlMain": "https://pentesterlab.com/",
    "username_claimed": "0day"
  },
  "PepperIT": {
    "errorMsg": "La pagina che hai provato a raggiungere non si trova qui",
    "errorType": "message",
    "url": "https://www.pepper.it/profile/{}/overview",
    "urlMain": "https://www.pepper.it",
    "username_claimed": "asoluinostrisca"
  },
  "Periscope": {
    "errorType": "status_code",
    "url": "https://www.periscope.tv/{}/",
    "urlMain": "https://www.periscope.tv/",
    "username_claimed": "blue"
  },
  "Pinkbike": {
    "errorType": "status_code",
    "regexCheck": "^[^.]*?$",
    "url": "https://www.pinkbike.com/u/{}/",
    "urlMain": "https://www.pinkbike.com/",
    "username_claimed": "blue"
  },
  "PlayStore": {
    "errorType": "status_code",
    "url": "https://play.google.com/store/apps/developer?id={}",
    "urlMain": "https://play.google.com/store",
    "username_claimed": "Facebook"
  },
  "PocketStars": {
    "errorMsg": "Join Your Favorite Adult Stars",
    "errorType": "message",
    "isNSFW": true,
    "url": "https://pocketstars.com/{}",
    "urlMain": "https://pocketstars.com/",
    "username_claimed": "hacker"
  },
  "Pokemon Showdown": {
    "errorType": "status_code",
    "url": "https://pokemonshowdown.com/users/{}",
    "urlMain": "https://pokemonshowdown.com",
    "username_claimed": "blue"
  },
  "Polarsteps": {
    "errorType": "status_code",
    "url": "https://polarsteps.com/{}",
    "urlMain": "https://polarsteps.com/",
    "urlProbe": "https://api.polarsteps.com/users/byusername/{}",
    "username_claimed": "james"
  },
  "Polygon": {
    "errorType": "status_code",
    "url": "https://www.polygon.com/users/{}",
    "urlMain": "https://www.polygon.com/",
    "username_claimed": "swiftstickler"
  },
  "Polymart": {
    "errorType": "response_url",
    "errorUrl": "https://polymart.org/user/-1",
    "url": "https://polymart.org/user/{}",
    "urlMain": "https://polymart.org/",
    "username_claimed": "craciu25yt"
  },
  "Pornhub": {
    "errorType": "status_code",
    "isNSFW": true,
    "url": "https://pornhub.com/users/{}",
    "urlMain": "https://pornhub.com/",
    "username_claimed": "blue"
  },
  "ProductHunt": {
    "errorMsg": "We seem to have lost this page",
    "errorType": "message",
    "regexCheck": "^[a-zA-Z0-9]{5,30}$",
    "url": "https://www.producthunt.com/@{}",
    "urlMain": "https://www.producthunt.com/",
    "username_claimed": "jenny"
  },
  "PromoDJ": {
    "errorType": "status_code",
    "url": "http://promodj.com/{}",
    "urlMain": "http://promodj.com/",
    "username_claimed": "blue"
  },
  "PyPi": {
    "errorType": "status_code",
    "url": "https://pypi.org/user/{}",
    "urlMain": "https://pypi.org",
    "username_claimed": "Blue"
  },
  "Rajce.net": {
    "errorType": "status_code",
    "regexCheck": "^[a-zA-Z0-9@_-]$",
    "url": "https://{}.rajce.idnes.cz/",
    "urlMain": "https://www.rajce.idnes.cz/",
    "username_claimed": "blue"
  },
  "Rarible": {
    "errorType": "status_code",
    "url": "https://rarible.com/marketplace/api/v4/urls/{}",
    "urlMain": "https://rarible.com/",
    "username_claimed": "blue"
  },
  "Rate Your Music": {
    "errorType": "status_code",
    "url": "https://rateyourmusic.com/~{}",
    "urlMain": "https://rateyourmusic.com/",
    "username_claimed": "blue"
  },
  "Rclone Forum": {
    "errorType": "status_code",
    "url": "https://forum.rclone.org/u/{}",
    "urlMain": "https://forum.rclone.org/",
    "username_claimed": "ncw"
  },
  "RedTube": {
    "errorType": "status_code",
    "isNSFW": true,
    "url": "https://www.redtube.com/users/{}",
    "urlMain": "https://www.redtube.com/",
    "username_claimed": "hacker"
  },
  "Redbubble": {
    "errorType": "status_code",
    "url": "https://www.redbubble.com/people/{}",
    "urlMain": "https://www.redbubble.com/",
    "username_claimed": "blue"
  },
  "Reddit": {
    "errorMsg": "Sorry, nobody on Reddit goes by that name.",
    "errorType": "message",
    "headers": {
      "accept-language": "en-US,en;q=0.9"
    },
    "url": "https://www.reddit.com/user/{}",
    "urlMain": "https://www.reddit.com/",
    "username_claimed": "blue"
  },
  "Reisefrage": {
    "errorType": "status_code",
    "url": "https://www.reisefrage.net/nutzer/{}",
    "urlMain": "https://www.reisefrage.net/",
    "username_claimed": "reisefrage"
  },
  "Replit.com": {
    "errorType": "status_code",
    "url": "https://replit.com/@{}",
    "urlMain": "https://replit.com/",
    "username_claimed": "blue"
  },
  "ResearchGate": {
    "errorType": "response_url",
    "errorUrl": "https://www.researchgate.net/directory/profiles",
    "regexCheck": "\\w+_\\w+",
    "url": "https://www.researchgate.net/profile/{}",
    "urlMain": "https://www.researchgate.net/",
    "username_claimed": "John_Smith"
  },
  "ReverbNation": {
    "errorMsg": "Sorry, we couldn't find that page",
    "errorType": "message",
    "url": "https://www.reverbnation.com/{}",
    "urlMain": "https://www.reverbnation.com/",
    "username_claimed": "blue"
  },
  "Roblox": {
    "errorMsg": "Page cannot be found or no longer exists",
    "errorType": "message",
    "url": "https://www.roblox.com/user.aspx?username={}",
    "urlMain": "https://www.roblox.com/",
    "username_claimed": "bluewolfekiller"
  },
  "RocketTube": {
    "errorMsg": "OOPS! Houston, we have a problem",
    "errorType": "message",
    "isNSFW": true,
    "url": "https://www.rockettube.com/{}",
    "urlMain": "https://www.rockettube.com/",
    "username_claimed": "Tatteddick5600"
  },
  "RoyalCams": {
    "errorType": "status_code",
    "url": "https://royalcams.com/profile/{}",
    "urlMain": "https://royalcams.com",
    "username_claimed": "asuna-black"
  },
  "RubyGems": {
    "errorType": "status_code",
    "regexCheck": "^[a-zA-Z][a-zA-Z0-9_-]{1,40}",
    "url": "https://rubygems.org/profiles/{}",
    "urlMain": "https://rubygems.org/",
    "username_claimed": "blue"
  },
  "Rumble": {
    "errorType": "status_code",
    "url": "https://rumble.com/user/{}",
    "urlMain": "https://rumble.com/",
    "username_claimed": "John"
  },
  "RuneScape": {
    "errorMsg": "{\"error\":\"NO_PROFILE\",\"loggedIn\":\"false\"}",
    "errorType": "message",
    "regexCheck": "^(?! )[\\w -]{1,12}(?<! )$",
    "url": "https://apps.runescape.com/runemetrics/app/overview/player/{}",
    "urlMain": "https://www.runescape.com/",
    "urlProbe": "https://apps.runescape.com/runemetrics/profile/profile?user={}",
    "username_claimed": "L33"
  },
  "SWAPD": {
    "errorType": "status_code",
    "url": "https://swapd.co/u/{}",
    "urlMain": "https://swapd.co/",
    "username_claimed": "swapd"
  },
  "Sbazar.cz": {
    "errorType": "status_code",
    "url": "https://www.sbazar.cz/{}",
    "urlMain": "https://www.sbazar.cz/",
    "username_claimed": "blue"
  },
  "Scratch": {
    "errorType": "status_code",
    "url": "https://scratch.mit.edu/users/{}",
    "urlMain": "https://scratch.mit.edu/",
    "username_claimed": "griffpatch"
  },
  "Scribd": {
    "errorMsg": "Page not found",
    "errorType": "message",
    "url": "https://www.scribd.com/{}",
    "urlMain": "https://www.scribd.com/",
    "username_claimed": "blue"
  },
  "ShitpostBot5000": {
    "errorType": "status_code",
    "url": "https://www.shitpostbot.com/user/{}",
    "urlMain": "https://www.shitpostbot.com/",
    "username_claimed": "blue"
  },
  "Shpock": {
    "errorType": "status_code",
    "regexCheck": "^[a-zA-Z0-9]{3,15}$",
    "url": "https://www.shpock.com/shop/{}/items",
    "urlMain": "https://www.shpock.com/",
    "username_claimed": "user"
  },
  "Signal": {
    "errorMsg": "Oops! That page doesn\u2019t exist or is private.",
    "errorType": "message",
    "url": "https://community.signalusers.org/u/{}",
    "urlMain": "https://community.signalusers.org",
    "username_claimed": "jlund"
  },
  "Sketchfab": {
    "errorType": "status_code",
    "url": "https://sketchfab.com/{}",
    "urlMain": "https://sketchfab.com/",
    "username_claimed": "blue"
  },
  "Slack": {
    "errorType": "status_code",
    "regexCheck": "^[a-zA-Z][a-zA-Z0-9_-]*$",
    "url": "https://{}.slack.com",
    "urlMain": "https://slack.com",
    "username_claimed": "blue"
  },
  "Slant": {
    "errorType": "status_code",
    "regexCheck": "^.{2,32}$",
    "url": "https://www.slant.co/users/{}",
    "urlMain": "https://www.slant.co/",
    "username_claimed": "blue"
  },
  "Slashdot": {
    "errorMsg": "user you requested does not exist",
    "errorType": "message",
    "url": "https://slashdot.org/~{}",
    "urlMain": "https://slashdot.org",
    "username_claimed": "blue"
  },
  "SlideShare": {
    "errorType": "status_code",
    "url": "https://slideshare.net/{}",
    "urlMain": "https://slideshare.net/",
    "username_claimed": "blue"
  },
  "Slides": {
    "errorCode": 204,
    "errorType": "status_code",
    "url": "https://slides.com/{}",
    "urlMain": "https://slides.com/",
    "username_claimed": "blue"
  },
  "SmugMug": {
    "errorType": "status_code",
    "url": "https://{}.smugmug.com",
    "urlMain": "https://smugmug.com",
    "username_claimed": "winchester"
  },
  "Smule": {
    "errorMsg": "Smule | Page Not Found (404)",
    "errorType": "message",
    "url": "https://www.smule.com/{}",
    "urlMain": "https://www.smule.com/",
    "username_claimed": "blue"
  },
  "Snapchat": {
    "errorType": "status_code",
    "regexCheck": "^[a-z][a-z-_.]{3,15}",
    "request_method": "GET",
    "url": "https://www.snapchat.com/add/{}",
    "urlMain": "https://www.snapchat.com",
    "username_claimed": "teamsnapchat"
  },
  "SoundCloud": {
    "errorType": "status_code",
    "url": "https://soundcloud.com/{}",
    "urlMain": "https://soundcloud.com/",
    "username_claimed": "blue"
  },
  "SourceForge": {
    "errorType": "status_code",
    "url": "https://sourceforge.net/u/{}",
    "urlMain": "https://sourceforge.net/",
    "username_claimed": "blue"
  },
  "SoylentNews": {
    "errorMsg": "The user you requested does not exist, no matter how much you wish this might be the case.",
    "errorType": "message",
    "url": "https://soylentnews.org/~{}",
    "urlMain": "https://soylentnews.org",
    "username_claimed": "adam"
  },
  "Speedrun.com": {
    "errorType": "status_code",
    "url": "https://speedrun.com/users/{}",
    "urlMain": "https://speedrun.com/",
    "username_claimed": "example"
  },
  "Spells8": {
    "errorType": "status_code",
    "url": "https://forum.spells8.com/u/{}",
    "urlMain": "https://spells8.com",
    "username_claimed": "susurrus"
  },
  "Splice": {
    "errorType": "status_code",
    "url": "https://splice.com/{}",
    "urlMain": "https://splice.com/",
    "username_claimed": "splice"
  },
  "Splits.io": {
    "errorType": "status_code",
    "regexCheck": "^[^.]*?$",
    "url": "https://splits.io/users/{}",
    "urlMain": "https://splits.io",
    "username_claimed": "cambosteve"
  },
  "Sporcle": {
    "errorType": "status_code",
    "url": "https://www.sporcle.com/user/{}/people",
    "urlMain": "https://www.sporcle.com/",
    "username_claimed": "blue"
  },
  "Sportlerfrage": {
    "errorType": "status_code",
    "url": "https://www.sportlerfrage.net/nutzer/{}",
    "urlMain": "https://www.sportlerfrage.net/",
    "username_claimed": "sportlerfrage"
  },
  "SportsRU": {
    "errorType": "status_code",
    "url": "https://www.sports.ru/profile/{}/",
    "urlMain": "https://www.sports.ru/",
    "username_claimed": "blue"
  },
  "Spotify": {
    "errorType": "status_code",
    "headers": {
      "user-agent": "PostmanRuntime/7.29.2"
    },
    "url": "https://open.spotify.com/user/{}",
    "urlMain": "https://open.spotify.com/",
    "username_claimed": "blue"
  },
  "Star Citizen": {
    "errorMsg": "404",
    "errorType": "message",
    "url": "https://robertsspaceindustries.com/citizens/{}",
    "urlMain": "https://robertsspaceindustries.com/",
    "username_claimed": "blue"
  },
  "Steam Community (Group)": {
    "errorMsg": "No group could be retrieved for the given URL",
    "errorType": "message",
    "url": "https://steamcommunity.com/groups/{}",
    "urlMain": "https://steamcommunity.com/",
    "username_claimed": "blue"
  },
  "Steam Community (User)": {
    "errorMsg": "The specified profile could not be found",
    "errorType": "message",
    "url": "https://steamcommunity.com/id/{}/",
    "urlMain": "https://steamcommunity.com/",
    "username_claimed": "blue"
  },
  "Strava": {
    "errorMsg": "Strava | Running, Cycling &amp; Hiking App - Train, Track &amp; Share",
    "errorType": "message",
    "regexCheck": "^[a-zA-Z0-9_-]{3,20}$",
    "url": "https://www.strava.com/athletes/{}",
    "urlMain": "https://www.strava.com/",
    "username_claimed": "blue"
  },
  "SublimeForum": {
    "errorType": "status_code",
    "url": "https://forum.sublimetext.com/u/{}",
    "urlMain": "https://forum.sublimetext.com/",
    "username_claimed": "blue"
  },
  "TETR.IO": {
    "errorMsg": "No such user!",
    "errorType": "message",
    "url": "https://ch.tetr.io/u/{}",
    "urlMain": "https://tetr.io",
    "urlProbe": "https://ch.tetr.io/api/users/{}",
    "username_claimed": "osk"
  },
  "Tiendanube": {
    "url": "https://{}.mitiendanube.com/",
    "urlMain": "https://www.tiendanube.com/",
    "errorType": "status_code",
    "username_claimed": "blue"
  },
  "TLDR Legal": {
    "errorType": "status_code",
    "regexCheck": "^[a-zA-Z0-9]{3,20}$",
    "url": "https://tldrlegal.com/users/{}/",
    "urlMain": "https://tldrlegal.com/",
    "username_claimed": "kevin"
  },
  "Topcoder": {
    "errorType": "status_code",
    "url": "https://profiles.topcoder.com/{}/",
    "urlMain": "https://topcoder.com/",
    "username_claimed": "USER",
    "urlProbe": "https://api.topcoder.com/v5/members/{}",
    "regexCheck": "[a-zA-Z0-9 ]"
  },
  "TRAKTRAIN": {
    "errorType": "status_code",
    "url": "https://traktrain.com/{}",
    "urlMain": "https://traktrain.com/",
    "username_claimed": "traktrain"
  },
  "Telegram": {
    "errorMsg": [
      "<title>Telegram Messenger</title>",
      "If you have <strong>Telegram</strong>, you can contact <a class=\"tgme_username_link\" href=\"tg://resolve?domain="
    ],
    "errorType": "message",
    "regexCheck": "^[a-zA-Z0-9_]{3,32}[^_]$",
    "url": "https://t.me/{}",
    "urlMain": "https://t.me/",
    "username_claimed": "blue"
  },
  "Tellonym.me": {
    "errorType": "status_code",
    "url": "https://tellonym.me/{}",
    "urlMain": "https://tellonym.me/",
    "username_claimed": "blue"
  },
  "Tenor": {
    "errorType": "status_code",
    "regexCheck": "^[A-Za-z0-9_]{2,32}$",
    "url": "https://tenor.com/users/{}",
    "urlMain": "https://tenor.com/",
    "username_claimed": "red"
  },
  "ThemeForest": {
    "errorType": "status_code",
    "url": "https://themeforest.net/user/{}",
    "urlMain": "https://themeforest.net/",
    "username_claimed": "user"
  },
  "TnAFlix": {
    "errorType": "status_code",
    "isNSFW": true,
    "url": "https://www.tnaflix.com/profile/{}",
    "urlMain": "https://www.tnaflix.com/",
    "username_claimed": "hacker"
  },
  "TorrentGalaxy": {
    "errorMsg": "<title>TGx:Can't show details</title>",
    "errorType": "message",
    "regexCheck": "^[A-Za-z0-9]{3,15}$",
    "url": "https://torrentgalaxy.to/profile/{}",
    "urlMain": "https://torrentgalaxy.to/",
    "username_claimed": "GalaxyRG"
  },
  "TradingView": {
    "errorType": "status_code",
    "request_method": "GET",
    "url": "https://www.tradingview.com/u/{}/",
    "urlMain": "https://www.tradingview.com/",
    "username_claimed": "blue"
  },
  "Trakt": {
    "errorType": "status_code",
    "regexCheck": "^[^.]*$",
    "url": "https://www.trakt.tv/users/{}",
    "urlMain": "https://www.trakt.tv/",
    "username_claimed": "blue"
  },
  "TrashboxRU": {
    "errorType": "status_code",
    "regexCheck": "^[A-Za-z0-9_-]{3,16}$",
    "url": "https://trashbox.ru/users/{}",
    "urlMain": "https://trashbox.ru/",
    "username_claimed": "blue"
  },
  "Trawelling": {
    "errorType": "status_code",
    "url": "https://traewelling.de/@{}",
    "urlMain": "https://traewelling.de/",
    "username_claimed": "lassestolley"
  },
  "Trello": {
    "errorMsg": "model not found",
    "errorType": "message",
    "url": "https://trello.com/{}",
    "urlMain": "https://trello.com/",
    "urlProbe": "https://trello.com/1/Members/{}",
    "username_claimed": "blue"
  },
  "TryHackMe": {
    "errorMsg": "{\"success\":false}",
    "errorType": "message",
    "regexCheck": "^[a-zA-Z0-9.]{1,16}$",
    "url": "https://tryhackme.com/p/{}",
    "urlMain": "https://tryhackme.com/",
    "urlProbe": "https://tryhackme.com/api/user/exist/{}",
    "username_claimed": "ashu"
  },
  "Tuna": {
    "errorType": "status_code",
    "regexCheck": "^[a-z0-9]{4,40}$",
    "url": "https://tuna.voicemod.net/user/{}",
    "urlMain": "https://tuna.voicemod.net/",
    "username_claimed": "bob"
  },
  "Tweakers": {
    "errorType": "status_code",
    "url": "https://tweakers.net/gallery/{}",
    "urlMain": "https://tweakers.net",
    "username_claimed": "femme"
  },
  "Twitch": {
    "errorType": "status_code",
    "regexCheck": "^[a-z0-9_]{4,25}$",
    "url": "https://www.twitch.tv/{}",
    "urlMain": "https://www.twitch.tv/",
    "urlProbe": "https://m.twitch.tv/{}",
    "username_claimed": "jenny"
  },
  "Twitter": {
    "errorMsg": "<div class=\"error-panel\"><span>User ",
    "errorType": "message",
    "regexCheck": "^[a-zA-Z0-9_]{1,15}$",
    "url": "https://x.com/{}",
    "urlMain": "https://x.com/",
    "urlProbe": "https://nitter.privacydev.net/{}",
    "username_claimed": "blue"
  },
  "Typeracer": {
    "errorMsg": "Profile Not Found",
    "errorType": "message",
    "url": "https://data.typeracer.com/pit/profile?user={}",
    "urlMain": "https://typeracer.com",
    "username_claimed": "blue"
  },
  "Ultimate-Guitar": {
    "errorType": "status_code",
    "url": "https://ultimate-guitar.com/u/{}",
    "urlMain": "https://ultimate-guitar.com/",
    "username_claimed": "blue"
  },
  "Unsplash": {
    "errorType": "status_code",
    "regexCheck": "^[a-z0-9_]{1,60}$",
    "url": "https://unsplash.com/@{}",
    "urlMain": "https://unsplash.com/",
    "username_claimed": "jenny"
  },
  "Untappd": {
    "errorType": "status_code",
    "url": "https://untappd.com/user/{}",
    "urlMain": "https://untappd.com/",
    "username_claimed": "untappd"
  },
  "VK": {
    "errorType": "response_url",
    "errorUrl": "https://www.quora.com/profile/{}",
    "url": "https://vk.com/{}",
    "urlMain": "https://vk.com/",
    "username_claimed": "brown"
  },
  "VSCO": {
    "errorType": "status_code",
    "url": "https://vsco.co/{}",
    "urlMain": "https://vsco.co/",
    "username_claimed": "blue"
  },
  "Velog": {
    "errorType": "status_code",
    "url": "https://velog.io/@{}/posts",
    "urlMain": "https://velog.io/",
    "username_claimed": "qlgks1"
  },
  "Velomania": {
    "errorMsg": "\u041f\u043e\u043b\u044c\u0437\u043e\u0432\u0430\u0442\u0435\u043b\u044c \u043d\u0435 \u0437\u0430\u0440\u0435\u0433\u0438\u0441\u0442\u0440\u0438\u0440\u043e\u0432\u0430\u043d \u0438 \u043d\u0435 \u0438\u043c\u0435\u0435\u0442 \u043f\u0440\u043e\u0444\u0438\u043b\u044f \u0434\u043b\u044f \u043f\u0440\u043e\u0441\u043c\u043e\u0442\u0440\u0430.",
    "errorType": "message",
    "url": "https://forum.velomania.ru/member.php?username={}",
    "urlMain": "https://forum.velomania.ru/",
    "username_claimed": "red"
  },
  "Venmo": {
    "errorMsg": [
      "Venmo | Page Not Found"
    ],
    "errorType": "message",
    "headers": {
      "Host": "account.venmo.com"
    },
    "url": "https://account.venmo.com/u/{}",
    "urlMain": "https://venmo.com/",
    "urlProbe": "https://test1.venmo.com/u/{}",
    "username_claimed": "jenny"
  },
  "Vero": {
    "errorType": "status_code",
    "request_method": "GET",
    "regexCheck": "^[a-zA-Z0-9_]{3,15}$",
    "url": "https://vero.co/{}",
    "urlMain": "https://vero.co/",
    "username_claimed": "blue"
  },
  "Vimeo": {
    "errorType": "status_code",
    "url": "https://vimeo.com/{}",
    "urlMain": "https://vimeo.com/",
    "username_claimed": "blue"
  },
  "VirusTotal": {
    "errorType": "status_code",
    "request_method": "GET",
    "url": "https://www.virustotal.com/gui/user/{}",
    "urlMain": "https://www.virustotal.com/",
    "urlProbe": "https://www.virustotal.com/ui/users/{}/avatar",
    "username_claimed": "blue"
  },
  "VLR": {
    "errorType": "status_code",
    "url": "https://www.vlr.gg/user/{}",
    "urlMain": "https://www.vlr.gg",
    "username_claimed": "optms"
  },
  "WICG Forum": {
    "errorType": "status_code",
    "regexCheck": "^(?![.-])[a-zA-Z0-9_.-]{3,20}$",
    "url": "https://discourse.wicg.io/u/{}/summary",
    "urlMain": "https://discourse.wicg.io/",
    "username_claimed": "stefano"
  },
  "Warrior Forum": {
    "errorType": "status_code",
    "url": "https://www.warriorforum.com/members/{}.html",
    "urlMain": "https://www.warriorforum.com/",
    "username_claimed": "blue"
  },
  "Wattpad": {
    "errorType": "status_code",
    "url": "https://www.wattpad.com/user/{}",
    "urlMain": "https://www.wattpad.com/",
    "urlProbe": "https://www.wattpad.com/api/v3/users/{}/",
    "username_claimed": "Dogstho7951"
  },
  "WebNode": {
    "errorType": "status_code",
    "regexCheck": "^[a-zA-Z0-9@_-]$",
    "url": "https://{}.webnode.cz/",
    "urlMain": "https://www.webnode.cz/",
    "username_claimed": "radkabalcarova"
  },
  "Weblate": {
    "errorType": "status_code",
    "regexCheck": "^[a-zA-Z0-9@._-]{1,150}$",
    "url": "https://hosted.weblate.org/user/{}/",
    "urlMain": "https://hosted.weblate.org/",
    "username_claimed": "adam"
  },
  "Weebly": {
    "errorType": "status_code",
    "url": "https://{}.weebly.com/",
    "urlMain": "https://weebly.com/",
    "username_claimed": "blue"
  },
  "Wikidot": {
    "errorMsg": "User does not exist.",
    "errorType": "message",
    "url": "http://www.wikidot.com/user:info/{}",
    "urlMain": "http://www.wikidot.com/",
    "username_claimed": "blue"
  },
  "Wikipedia": {
    "errorMsg": "centralauth-admin-nonexistent:",
    "errorType": "message",
    "url": "https://en.wikipedia.org/wiki/Special:CentralAuth/{}?uselang=qqx",
    "urlMain": "https://www.wikipedia.org/",
    "username_claimed": "Hoadlck"
  },
  "Windy": {
    "errorType": "status_code",
    "url": "https://community.windy.com/user/{}",
    "urlMain": "https://windy.com/",
    "username_claimed": "blue"
  },
  "Wix": {
    "errorType": "status_code",
    "regexCheck": "^[a-zA-Z0-9@_-]$",
    "url": "https://{}.wix.com",
    "urlMain": "https://wix.com/",
    "username_claimed": "support"
  },
  "WolframalphaForum": {
    "errorType": "status_code",
    "url": "https://community.wolfram.com/web/{}/home",
    "urlMain": "https://community.wolfram.com/",
    "username_claimed": "unico"
  },
  "WordPress": {
    "errorType": "response_url",
    "errorUrl": "wordpress.com/typo/?subdomain=",
    "regexCheck": "^[a-zA-Z][a-zA-Z0-9_-]*$",
    "url": "https://{}.wordpress.com/",
    "urlMain": "https://wordpress.com",
    "username_claimed": "blue"
  },
  "WordPressOrg": {
    "errorType": "response_url",
    "errorUrl": "https://wordpress.org",
    "url": "https://profiles.wordpress.org/{}/",
    "urlMain": "https://wordpress.org/",
    "username_claimed": "blue"
  },
  "Wordnik": {
    "errorMsg": "Page Not Found",
    "errorType": "message",
    "regexCheck": "^[a-zA-Z0-9_.+-]{1,40}$",
    "url": "https://www.wordnik.com/users/{}",
    "urlMain": "https://www.wordnik.com/",
    "username_claimed": "blue"
  },
  "Wykop": {
    "errorType": "status_code",
    "url": "https://www.wykop.pl/ludzie/{}",
    "urlMain": "https://www.wykop.pl",
    "username_claimed": "blue"
  },
  "Xbox Gamertag": {
    "errorType": "status_code",
    "url": "https://xboxgamertag.com/search/{}",
    "urlMain": "https://xboxgamertag.com/",
    "username_claimed": "red"
  },
  "Xvideos": {
    "errorType": "status_code",
    "isNSFW": true,
    "url": "https://xvideos.com/profiles/{}",
    "urlMain": "https://xvideos.com/",
    "username_claimed": "blue"
  },
  "YandexMusic": {
    "__comment__": "The first and third errorMsg relate to geo-restrictions and bot detection/captchas.",
    "errorMsg": [
      "\u041e\u0448\u0438\u0431\u043a\u0430 404",
      "<meta name=\"description\" content=\"\u041e\u0442\u043a\u0440\u044b\u0432\u0430\u0439\u0442\u0435 \u043d\u043e\u0432\u0443\u044e \u043c\u0443\u0437\u044b\u043a\u0443 \u043a\u0430\u0436\u0434\u044b\u0439 \u0434\u0435\u043d\u044c.",
      "<input type=\"submit\" class=\"CheckboxCaptcha-Button\""
    ],
    "errorType": "message",
    "url": "https://music.yandex/users/{}/playlists",
    "urlMain": "https://music.yandex",
    "username_claimed": "ya.playlist"
  },
  "YouNow": {
    "errorMsg": "No users found",
    "errorType": "message",
    "url": "https://www.younow.com/{}/",
    "urlMain": "https://www.younow.com/",
    "urlProbe": "https://api.younow.com/php/api/broadcast/info/user={}/",
    "username_claimed": "blue"
  },
  "YouPic": {
    "errorType": "status_code",
    "url": "https://youpic.com/photographer/{}/",
    "urlMain": "https://youpic.com/",
    "username_claimed": "blue"
  },
  "YouPorn": {
    "errorType": "status_code",
    "isNSFW": true,
    "url": "https://youporn.com/uservids/{}",
    "urlMain": "https://youporn.com",
    "username_claimed": "blue"
  },
  "YouTube": {
    "errorType": "status_code",
    "headers": {
      "User-Agent": "Mozilla/5.0 AppleWebKit/537.36 (KHTML, like Gecko; compatible; Googlebot/2.1; +http://www.google.com/bot.html) Chrome/W.X.Y.Z Safari/537.36"
    },
    "url": "https://www.youtube.com/@{}",
    "urlMain": "https://www.youtube.com/",
    "username_claimed": "youtube"
  },
  "akniga": {
    "errorType": "status_code",
    "url": "https://akniga.org/profile/{}",
    "urlMain": "https://akniga.org/profile/blue/",
    "username_claimed": "blue"
  },
  "authorSTREAM": {
    "errorType": "status_code",
    "url": "http://www.authorstream.com/{}/",
    "urlMain": "http://www.authorstream.com/",
    "username_claimed": "blue"
  },
  "babyRU": {
    "errorMsg": "\u0421\u0442\u0440\u0430\u043d\u0438\u0446\u0430, \u043a\u043e\u0442\u043e\u0440\u0443\u044e \u0432\u044b \u0438\u0441\u043a\u0430\u043b\u0438, \u043d\u0435 \u043d\u0430\u0439\u0434\u0435\u043d\u0430",
    "errorType": "message",
    "url": "https://www.baby.ru/u/{}/",
    "urlMain": "https://www.baby.ru/",
    "username_claimed": "blue"
  },
  "babyblogRU": {
    "errorType": "response_url",
    "errorUrl": "https://www.babyblog.ru/",
    "url": "https://www.babyblog.ru/user/{}",
    "urlMain": "https://www.babyblog.ru/",
    "username_claimed": "blue"
  },
  "chaos.social": {
    "errorType": "status_code",
    "url": "https://chaos.social/@{}",
    "urlMain": "https://chaos.social/",
    "username_claimed": "rixx"
  },
  "couchsurfing": {
    "errorType": "status_code",
    "url": "https://www.couchsurfing.com/people/{}",
    "urlMain": "https://www.couchsurfing.com/",
    "username_claimed": "blue"
  },
  "d3RU": {
    "errorType": "status_code",
    "url": "https://d3.ru/user/{}/posts",
    "urlMain": "https://d3.ru/",
    "username_claimed": "blue"
  },
  "dailykos": {
    "errorMsg": "{\"result\":true,\"message\":null}",
    "errorType": "message",
    "url": "https://www.dailykos.com/user/{}",
    "urlMain": "https://www.dailykos.com",
    "urlProbe": "https://www.dailykos.com/signup/check_nickname?nickname={}",
    "username_claimed": "blue"
  },
  "datingRU": {
    "errorType": "status_code",
    "url": "http://dating.ru/{}",
    "urlMain": "http://dating.ru",
    "username_claimed": "blue"
  },
  "devRant": {
    "errorType": "response_url",
    "errorUrl": "https://devrant.com/",
    "url": "https://devrant.com/users/{}",
    "urlMain": "https://devrant.com/",
    "username_claimed": "blue"
  },
  "drive2": {
    "errorType": "status_code",
    "url": "https://www.drive2.ru/users/{}",
    "urlMain": "https://www.drive2.ru/",
    "username_claimed": "blue"
  },
  "eGPU": {
    "errorType": "status_code",
    "url": "https://egpu.io/forums/profile/{}/",
    "urlMain": "https://egpu.io/",
    "username_claimed": "blue"
  },
  "eintracht": {
    "errorType": "status_code",
    "regexCheck": "^[^.]*?$",
    "url": "https://community.eintracht.de/fans/{}",
    "urlMain": "https://eintracht.de",
    "username_claimed": "blue"
  },
  "fixya": {
    "errorType": "status_code",
    "url": "https://www.fixya.com/users/{}",
    "urlMain": "https://www.fixya.com",
    "username_claimed": "adam"
  },
  "fl": {
    "errorType": "status_code",
    "url": "https://www.fl.ru/users/{}",
    "urlMain": "https://www.fl.ru/",
    "username_claimed": "blue"
  },
  "forum_guns": {
    "errorMsg": "action=https://forum.guns.ru/forummisc/blog/search",
    "errorType": "message",
    "url": "https://forum.guns.ru/forummisc/blog/{}",
    "urlMain": "https://forum.guns.ru/",
    "username_claimed": "red"
  },
  "freecodecamp": {
    "errorType": "status_code",
    "url": "https://www.freecodecamp.org/{}",
    "urlMain": "https://www.freecodecamp.org/",
    "urlProbe": "https://api.freecodecamp.org/api/users/get-public-profile?username={}",
    "username_claimed": "naveennamani"
  },
  "furaffinity": {
    "errorMsg": "This user cannot be found.",
    "errorType": "message",
    "url": "https://www.furaffinity.net/user/{}",
    "urlMain": "https://www.furaffinity.net",
    "username_claimed": "jesus"
  },
  "geocaching": {
    "errorType": "status_code",
    "url": "https://www.geocaching.com/p/default.aspx?u={}",
    "urlMain": "https://www.geocaching.com/",
    "username_claimed": "blue"
  },
  "gfycat": {
    "errorType": "status_code",
    "url": "https://gfycat.com/@{}",
    "urlMain": "https://gfycat.com/",
    "username_claimed": "Test"
  },
  "habr": {
    "errorType": "status_code",
    "url": "https://habr.com/ru/users/{}",
    "urlMain": "https://habr.com/",
    "username_claimed": "blue"
  },
  "hackster": {
    "errorType": "status_code",
    "url": "https://www.hackster.io/{}",
    "urlMain": "https://www.hackster.io",
    "username_claimed": "blue"
  },
  "hunting": {
    "errorMsg": "\u0423\u043a\u0430\u0437\u0430\u043d\u043d\u044b\u0439 \u043f\u043e\u043b\u044c\u0437\u043e\u0432\u0430\u0442\u0435\u043b\u044c \u043d\u0435 \u043d\u0430\u0439\u0434\u0435\u043d. \u041f\u043e\u0436\u0430\u043b\u0443\u0439\u0441\u0442\u0430, \u0432\u0432\u0435\u0434\u0438\u0442\u0435 \u0434\u0440\u0443\u0433\u043e\u0435 \u0438\u043c\u044f.",
    "errorType": "message",
    "url": "https://www.hunting.ru/forum/members/?username={}",
    "urlMain": "https://www.hunting.ru/forum/",
    "username_claimed": "red"
  },
  "iMGSRC.RU": {
    "errorType": "response_url",
    "errorUrl": "https://imgsrc.ru/",
    "url": "https://imgsrc.ru/main/user.php?user={}",
    "urlMain": "https://imgsrc.ru/",
    "username_claimed": "blue"
  },
  "igromania": {
    "errorMsg": "\u041f\u043e\u043b\u044c\u0437\u043e\u0432\u0430\u0442\u0435\u043b\u044c \u043d\u0435 \u0437\u0430\u0440\u0435\u0433\u0438\u0441\u0442\u0440\u0438\u0440\u043e\u0432\u0430\u043d \u0438 \u043d\u0435 \u0438\u043c\u0435\u0435\u0442 \u043f\u0440\u043e\u0444\u0438\u043b\u044f \u0434\u043b\u044f \u043f\u0440\u043e\u0441\u043c\u043e\u0442\u0440\u0430.",
    "errorType": "message",
    "url": "http://forum.igromania.ru/member.php?username={}",
    "urlMain": "http://forum.igromania.ru/",
    "username_claimed": "blue"
  },
  "interpals": {
    "errorMsg": "The requested user does not exist or is inactive",
    "errorType": "message",
    "url": "https://www.interpals.net/{}",
    "urlMain": "https://www.interpals.net/",
    "username_claimed": "blue"
  },
  "irecommend": {
    "errorType": "status_code",
    "url": "https://irecommend.ru/users/{}",
    "urlMain": "https://irecommend.ru/",
    "username_claimed": "blue"
  },
  "jbzd.com.pl": {
    "errorType": "status_code",
    "url": "https://jbzd.com.pl/uzytkownik/{}",
    "urlMain": "https://jbzd.com.pl/",
    "username_claimed": "blue"
  },
  "jeuxvideo": {
    "errorType": "status_code",
    "request_method": "GET",
    "url": "https://www.jeuxvideo.com/profil/{}",
    "urlMain": "https://www.jeuxvideo.com",
    "urlProbe": "https://www.jeuxvideo.com/profil/{}?mode=infos",
    "username_claimed": "adam"
  },
  "kofi": {
    "errorType": "response_url",
    "errorUrl": "https://ko-fi.com/art?=redirect",
    "url": "https://ko-fi.com/{}",
    "urlMain": "https://ko-fi.com",
    "username_claimed": "yeahkenny"
  },
  "kwork": {
    "errorType": "status_code",
    "url": "https://kwork.ru/user/{}",
    "urlMain": "https://www.kwork.ru/",
    "username_claimed": "blue"
  },
  "last.fm": {
    "errorType": "status_code",
    "url": "https://last.fm/user/{}",
    "urlMain": "https://last.fm/",
    "username_claimed": "blue"
  },
  "leasehackr": {
    "errorType": "status_code",
    "url": "https://forum.leasehackr.com/u/{}/summary/",
    "urlMain": "https://forum.leasehackr.com/",
    "username_claimed": "adam"
  },
  "livelib": {
    "errorType": "status_code",
    "url": "https://www.livelib.ru/reader/{}",
    "urlMain": "https://www.livelib.ru/",
    "username_claimed": "blue"
  },
  "mastodon.cloud": {
    "errorType": "status_code",
    "url": "https://mastodon.cloud/@{}",
    "urlMain": "https://mastodon.cloud/",
    "username_claimed": "TheAdmin"
  },
  "mastodon.social": {
    "errorType": "status_code",
    "url": "https://mastodon.social/@{}",
    "urlMain": "https://chaos.social/",
    "username_claimed": "Gargron"
  },
  "mastodon.technology": {
    "errorType": "status_code",
    "url": "https://mastodon.technology/@{}",
    "urlMain": "https://mastodon.xyz/",
    "username_claimed": "ashfurrow"
  },
  "mastodon.xyz": {
    "errorType": "status_code",
    "url": "https://mastodon.xyz/@{}",
    "urlMain": "https://mastodon.xyz/",
    "username_claimed": "TheKinrar"
  },
  "mercadolivre": {
    "errorType": "status_code",
    "url": "https://www.mercadolivre.com.br/perfil/{}",
    "urlMain": "https://www.mercadolivre.com.br",
    "username_claimed": "blue"
  },
  "minds": {
    "errorMsg": "\"valid\":true",
    "errorType": "message",
    "url": "https://www.minds.com/{}/",
    "urlMain": "https://www.minds.com",
    "urlProbe": "https://www.minds.com/api/v3/register/validate?username={}",
    "username_claimed": "john"
  },
  "moikrug": {
    "errorType": "status_code",
    "url": "https://moikrug.ru/{}",
    "urlMain": "https://moikrug.ru/",
    "username_claimed": "blue"
  },
  "mstdn.io": {
    "errorType": "status_code",
    "url": "https://mstdn.io/@{}",
    "urlMain": "https://mstdn.io/",
    "username_claimed": "blue"
  },
  "nairaland.com": {
    "errorType": "status_code",
    "url": "https://www.nairaland.com/{}",
    "urlMain": "https://www.nairaland.com/",
    "username_claimed": "red"
  },
  "nnRU": {
    "errorType": "status_code",
    "regexCheck": "^[a-zA-Z0-9@_-]$",
    "url": "https://{}.www.nn.ru/",
    "urlMain": "https://www.nn.ru/",
    "username_claimed": "blue"
  },
  "note": {
    "errorType": "status_code",
    "url": "https://note.com/{}",
    "urlMain": "https://note.com/",
    "username_claimed": "blue"
  },
  "npm": {
    "errorType": "status_code",
    "url": "https://www.npmjs.com/~{}",
    "urlMain": "https://www.npmjs.com/",
    "username_claimed": "kennethsweezy"
  },
  "opennet": {
    "errorMsg": "\u0418\u043c\u044f \u0443\u0447\u0430\u0441\u0442\u043d\u0438\u043a\u0430 \u043d\u0435 \u043d\u0430\u0439\u0434\u0435\u043d\u043e",
    "errorType": "message",
    "regexCheck": "^[^-]*$",
    "url": "https://www.opennet.ru/~{}",
    "urlMain": "https://www.opennet.ru/",
    "username_claimed": "anonismus"
  },
  "osu!": {
    "errorType": "status_code",
    "url": "https://osu.ppy.sh/users/{}",
    "urlMain": "https://osu.ppy.sh/",
    "username_claimed": "blue"
  },
  "phpRU": {
    "errorMsg": "\u0423\u043a\u0430\u0437\u0430\u043d\u043d\u044b\u0439 \u043f\u043e\u043b\u044c\u0437\u043e\u0432\u0430\u0442\u0435\u043b\u044c \u043d\u0435 \u043d\u0430\u0439\u0434\u0435\u043d. \u041f\u043e\u0436\u0430\u043b\u0443\u0439\u0441\u0442\u0430, \u0432\u0432\u0435\u0434\u0438\u0442\u0435 \u0434\u0440\u0443\u0433\u043e\u0435 \u0438\u043c\u044f.",
    "errorType": "message",
    "url": "https://php.ru/forum/members/?username={}",
    "urlMain": "https://php.ru/forum/",
    "username_claimed": "apple"
  },
  "pikabu": {
    "errorType": "status_code",
    "url": "https://pikabu.ru/@{}",
    "urlMain": "https://pikabu.ru/",
    "username_claimed": "blue"
  },
  "pr0gramm": {
    "errorType": "status_code",
    "url": "https://pr0gramm.com/user/{}",
    "urlMain": "https://pr0gramm.com/",
    "urlProbe": "https://pr0gramm.com/api/profile/info?name={}",
    "username_claimed": "cha0s"
  },
  "prog.hu": {
    "errorType": "response_url",
    "errorUrl": "https://prog.hu/azonosito/info/{}",
    "url": "https://prog.hu/azonosito/info/{}",
    "urlMain": "https://prog.hu/",
    "username_claimed": "Sting"
  },
  "queer.af": {
    "errorType": "status_code",
    "url": "https://queer.af/@{}",
    "urlMain": "https://queer.af/",
    "username_claimed": "erincandescent"
  },
  "satsisRU": {
    "errorType": "status_code",
    "url": "https://satsis.info/user/{}",
    "urlMain": "https://satsis.info/",
    "username_claimed": "red"
  },
  "sessionize": {
    "errorType": "status_code",
    "url": "https://sessionize.com/{}",
    "urlMain": "https://sessionize.com/",
    "username_claimed": "jason-mayes"
  },
  "skyrock": {
    "errorType": "status_code",
    "regexCheck": "^[a-zA-Z0-9@_-]$",
    "url": "https://{}.skyrock.com/",
    "urlMain": "https://skyrock.com/",
    "username_claimed": "red"
  },
  "social.tchncs.de": {
    "errorType": "status_code",
    "url": "https://social.tchncs.de/@{}",
    "urlMain": "https://social.tchncs.de/",
    "username_claimed": "Milan"
  },
  "spletnik": {
    "errorType": "status_code",
    "url": "https://spletnik.ru/user/{}",
    "urlMain": "https://spletnik.ru/",
    "username_claimed": "blue"
  },
  "svidbook": {
    "errorType": "status_code",
    "url": "https://www.svidbook.ru/user/{}",
    "urlMain": "https://www.svidbook.ru/",
    "username_claimed": "green"
  },
  "threads": {
    "errorMsg": "<title>Threads</title>",
    "errorType": "message",
    "headers": {
      "Sec-Fetch-Mode": "navigate"
    },
    "url": "https://www.threads.net/@{}",
    "urlMain": "https://www.threads.net/",
    "username_claimed": "zuck"
  },
  "toster": {
    "errorType": "status_code",
    "url": "https://www.toster.ru/user/{}/answers",
    "urlMain": "https://www.toster.ru/",
    "username_claimed": "adam"
  },
  "uid": {
    "errorType": "status_code",
    "url": "http://uid.me/{}",
    "urlMain": "https://uid.me/",
    "username_claimed": "blue"
  },
  "wiki.vg": {
    "errorType": "status_code",
    "url": "https://wiki.vg/User:{}",
    "urlMain": "https://wiki.vg/",
    "username_claimed": "Auri"
  },
  "xHamster": {
    "errorType": "status_code",
    "isNSFW": true,
    "url": "https://xhamster.com/users/{}",
    "urlMain": "https://xhamster.com",
    "urlProbe": "https://xhamster.com/users/{}?old_browser=true",
    "username_claimed": "blue"
  },
  "znanylekarz.pl": {
    "errorType": "status_code",
    "url": "https://www.znanylekarz.pl/{}",
    "urlMain": "https://znanylekarz.pl",
    "username_claimed": "janusz-nowak"
  }
}<|MERGE_RESOLUTION|>--- conflicted
+++ resolved
@@ -32,14 +32,11 @@
   },
   "8tracks": {
     "errorType": "message",
-<<<<<<< HEAD
     "regexCheck": "^[a-zA-Z0-9_-]{3,15}$",
-=======
     "errorMsg": "\"available\":true",
     "headers": {
       "Accept-Language": "en-US,en;q=0.5"
     },
->>>>>>> 3804fd9a
     "url": "https://8tracks.com/{}",
     "urlProbe": "https://8tracks.com/users/check_username?login={}&format=jsonh",
     "urlMain": "https://8tracks.com/",
