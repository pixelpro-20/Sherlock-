"""
Sherlock: Find Usernames Across Social Networks Module

This module contains the main logic to search for usernames at social
networks.
"""

import requests
from concurrent.futures import ThreadPoolExecutor
from requests_futures.sessions import FuturesSession
import json
import os
import re
import csv
from argparse import ArgumentParser, RawDescriptionHelpFormatter
import platform
from torrequest import TorRequest

module_name = "Sherlock: Find Usernames Across Social Networks"
__version__ = "2018.12.30"

# TODO: fix tumblr


def write_to_file(url, fname):
    with open(fname, "a") as f:
        f.write(url + "\n")


def print_error(err, errstr, var, debug=False):
    if debug:
        print(f"\033[37;1m[\033[91;1m-\033[37;1m]\033[91;1m {errstr}\033[93;1m {err}")
    else:
        print(f"\033[37;1m[\033[91;1m-\033[37;1m]\033[91;1m {errstr}\033[93;1m {var}")


def get_response(request_future, error_type, social_network, verbose=False):
    try:
        rsp = request_future.result()
        if rsp.status_code:
            return rsp, error_type
    except requests.exceptions.HTTPError as errh:
        print_error(errh, "HTTP Error:", social_network, verbose)
    except requests.exceptions.ConnectionError as errc:
        print_error(errc, "Error Connecting:", social_network, verbose)
    except requests.exceptions.Timeout as errt:
        print_error(errt, "Timeout Error:", social_network, verbose)
    except requests.exceptions.RequestException as err:
        print_error(err, "Unknown error:", social_network, verbose)
    return None, ""


def sherlock(username, verbose=False, tor=False, unique_tor=False):
    """Run Sherlock Analysis.

    Checks for existence of username on various social media sites.
    
    Keyword Arguments:
    username               -- String indicating username that report
                              should be created against.
    verbose                -- Boolean indicating whether to give verbose output.
    tor                    -- Boolean indicating whether to use a tor circuit for the requests.
    unique_tor             -- Boolean indicating whether to use a new tor circuit for each request.

    Return Value:
    Dictionary containing results from report.  Key of dictionary is the name
    of the social network site, and the value is another dictionary with
    the following keys:
        url_main:      URL of main site.
        url_user:      URL of user on site (if account exists).
        exists:        String indicating results of test for account existence.
        http_status:   HTTP status code of query which checked for existence on
                       site.
        response_text: Text that came back from request.  May be None if
                       there was an HTTP error when checking for existence.
    """
    fname = username + ".txt"

    if os.path.isfile(fname):
        os.remove(fname)
        print("\033[1;92m[\033[0m\033[1;77m*\033[0m\033[1;92m] Removing previous file:\033[1;37m {}\033[0m".format(fname))

    print("\033[1;92m[\033[0m\033[1;77m*\033[0m\033[1;92m] Checking username\033[0m\033[1;37m {}\033[0m\033[1;92m on: \033[0m".format(username))
<<<<<<< HEAD
=======
    with open("data.json", "r") as raw:
        data = json.load(raw)
>>>>>>> 10582b62

    # A user agent is needed because some sites don't
    # return the correct information since they think that
    # we are bots
    headers = {
        'User-Agent': 'Mozilla/5.0 (Macintosh; Intel Mac OS X 10.12; rv:55.0) Gecko/20100101 Firefox/55.0'
    }

    # Load the data
    raw = open("data.json", "r", encoding="utf-8")
    data = json.load(raw)

    # Allow 1 thread for each external service, so `len(data)` threads total
    executor = ThreadPoolExecutor(max_workers=len(data))

    # Create session based on request methodology
    underlying_session = requests.session()
    underlying_request = requests.Request()
    if tor or unique_tor:
        underlying_request = TorRequest()
        underlying_session = underlying_request.session()

    # Create multi-threaded session for all requests
    session = FuturesSession(executor=executor, session=underlying_session)

    # Results from analysis of all sites
    results_total = {}

    # First create futures for all requests. This allows for the requests to run in parallel
    for social_network in data:

        # Results from analysis of this specific site
        results_site = {}

        # Record URL of main site
        results_site['url_main'] = data.get(social_network).get("urlMain")

        # Don't make request if username is invalid for the site
        regex_check = data.get(social_network).get("regexCheck")
        if regex_check and re.search(regex_check, username) is None:
            # No need to do the check at the site: this user name is not allowed.
            print("\033[37;1m[\033[91;1m-\033[37;1m]\033[92;1m {}:\033[93;1m Illegal Username Format For This Site!".format(social_network))
            results_site["exists"] = "illegal"
        else:
            # URL of user on site (if it exists)
            url = data.get(social_network).get("url").format(username)
            results_site["url_user"] = url

            # This future starts running the request in a new thread, doesn't block the main thread
            future = session.get(url=url, headers=headers)

            # Store future in data for access later
            data.get(social_network)["request_future"] = future

            # Reset identify for tor (if needed)
            if unique_tor:
                underlying_request.reset_identity()

        # Add this site's results into final dictionary with all of the other results.
        results_total[social_network] = results_site

    # Core logic: If tor requests, make them here. If multi-threaded requests, wait for responses
    for social_network in data:

        # Retrieve results again
        results_site = results_total.get(social_network)

        # Retrieve other site information again
        url = results_site.get("url_user")
        exists = results_site.get("exists")
        if exists is not None:
            # We have already determined the user doesn't exist here
            continue

        # Get the expected error type
        error_type = data.get(social_network).get("errorType")

        # Default data in case there are any failures in doing a request.
        http_status   = "?"
        response_text = ""

        # Retrieve future and ensure it has finished
        future = data.get(social_network).get("request_future")
        r, error_type = get_response(request_future=future,
                                     error_type=error_type,
                                     social_network=social_network,
                                     verbose=verbose)

        # Attempt to get request information
        try:
            http_status = r.status_code
        except:
            pass
        try:
            response_text = r.text.encode(r.encoding)
        except:
            pass

        if error_type == "message":
            error = data.get(social_network).get("errorMsg")
            # Checks if the error message is in the HTML
            if not error in r.text:
                print("\033[37;1m[\033[92;1m+\033[37;1m]\033[92;1m {}:\033[0m".format(social_network), url)
                write_to_file(url, fname)
                exists = "yes"
            else:
                print("\033[37;1m[\033[91;1m-\033[37;1m]\033[92;1m {}:\033[93;1m Not Found!".format(social_network))
                exists = "no"

        elif error_type == "status_code":
            # Checks if the status code of the response is 404
            if not r.status_code == 404:
                print("\033[37;1m[\033[92;1m+\033[37;1m]\033[92;1m {}:\033[0m".format(social_network), url)
                write_to_file(url, fname)
                exists = "yes"
            else:
                print("\033[37;1m[\033[91;1m-\033[37;1m]\033[92;1m {}:\033[93;1m Not Found!".format(social_network))
                exists = "no"

        elif error_type == "response_url":
            error = data.get(social_network).get("errorUrl")
            # Checks if the redirect url is the same as the one defined in data.json
            if not error in r.url:
                print("\033[37;1m[\033[92;1m+\033[37;1m]\033[92;1m {}:\033[0m".format(social_network), url)
                write_to_file(url, fname)
                exists = "yes"
            else:
                print("\033[37;1m[\033[91;1m-\033[37;1m]\033[92;1m {}:\033[93;1m Not Found!".format(social_network))
                exists = "no"

        elif error_type == "":
            print("\033[37;1m[\033[91;1m-\033[37;1m]\033[92;1m {}:\033[93;1m Error!".format(social_network))
            exists = "error"

        # Save exists flag
        results_site['exists']        = exists

        # Save results from request
        results_site['http_status']   = http_status
        results_site['response_text'] = response_text

        # Add this site's results into final dictionary with all of the other results.
        results_total[social_network] = results_site

    print("\033[1;92m[\033[0m\033[1;77m*\033[0m\033[1;92m] Saved: \033[37;1m{}\033[0m".format(username+".txt"))

    return results_total


def main():
    version_string = f"%(prog)s {__version__}\n" +  \
                     f"{requests.__description__}:  {requests.__version__}\n" + \
                     f"Python:  {platform.python_version()}"

    parser = ArgumentParser(formatter_class=RawDescriptionHelpFormatter,
                            description=f"{module_name} (Version {__version__})"
                           )
    parser.add_argument("--version",
                        action="version",  version=version_string,
                        help="Display version information and dependencies."
                       )
    parser.add_argument("--verbose", "-v", "-d", "--debug",
                        action="store_true",  dest="verbose", default=False,
                        help="Display extra debugging information."
                       )
    parser.add_argument("--quiet", "-q",
                        action="store_false", dest="verbose",
                        help="Disable debugging information (Default Option)."
                       )
    parser.add_argument("--tor", "-t",
                        action="store_true", dest="tor", default=False,
                        help="Make requests over TOR; increases runtime; requires TOR to be installed and in system path.")
    parser.add_argument("--unique-tor", "-u",
                        action="store_true", dest="unique_tor", default=False,
                        help="Make requests over TOR with new TOR circuit after each request; increases runtime; requires TOR to be installed and in system path.")
    parser.add_argument("--csv",
                        action="store_true",  dest="csv", default=False,
                        help="Create Comma-Separated Values (CSV) File."
                       )
    parser.add_argument("username",
                        nargs='+', metavar='USERNAMES',
                        action="store",
                        help="One or more usernames to check with social networks."
                       )

    args = parser.parse_args()

    # Banner
    print(
"""\033[37;1m                                              .\"\"\"-.
\033[37;1m                                             /      \\
\033[37;1m ____  _               _            _        |  _..--'-.
\033[37;1m/ ___|| |__   ___ _ __| | ___   ___| |__    >.`__.-\"\"\;\"`
\033[37;1m\___ \| '_ \ / _ \ '__| |/ _ \ / __| |/ /   / /(     ^\\
\033[37;1m ___) | | | |  __/ |  | | (_) | (__|   <    '-`)     =|-.
\033[37;1m|____/|_| |_|\___|_|  |_|\___/ \___|_|\_\    /`--.'--'   \ .-.
\033[37;1m                                           .'`-._ `.\    | J /
\033[37;1m                                          /      `--.|   \__/\033[0m""")

    if args.tor or args.unique_tor:
        print("Warning: some websites might refuse connecting over TOR, so note that using this option might increase connection errors.")

    # Run report on all specified users.
    for username in args.username:
        print()
        results = sherlock(username, verbose=args.verbose, tor=args.tor, unique_tor=args.unique_tor)

        if args.csv == True:
            with open(username + ".csv", "w", newline='') as csv_report:
                writer = csv.writer(csv_report)
                writer.writerow(['username',
                                 'name',
                                 'url_main',
                                 'url_user',
                                 'exists',
                                 'http_status'
                                ]
                               )
                for site in results:
                    writer.writerow([username,
                                     site,
                                     results[site]['url_main'],
                                     results[site]['url_user'],
                                     results[site]['exists'],
                                     results[site]['http_status']
                                    ]
                                   )

if __name__ == "__main__":
    main()<|MERGE_RESOLUTION|>--- conflicted
+++ resolved
@@ -54,7 +54,7 @@
     """Run Sherlock Analysis.
 
     Checks for existence of username on various social media sites.
-    
+
     Keyword Arguments:
     username               -- String indicating username that report
                               should be created against.
@@ -81,11 +81,6 @@
         print("\033[1;92m[\033[0m\033[1;77m*\033[0m\033[1;92m] Removing previous file:\033[1;37m {}\033[0m".format(fname))
 
     print("\033[1;92m[\033[0m\033[1;77m*\033[0m\033[1;92m] Checking username\033[0m\033[1;37m {}\033[0m\033[1;92m on: \033[0m".format(username))
-<<<<<<< HEAD
-=======
-    with open("data.json", "r") as raw:
-        data = json.load(raw)
->>>>>>> 10582b62
 
     # A user agent is needed because some sites don't
     # return the correct information since they think that
@@ -95,8 +90,8 @@
     }
 
     # Load the data
-    raw = open("data.json", "r", encoding="utf-8")
-    data = json.load(raw)
+    with open("data.json", "r", encoding="utf-8") as raw:
+        data = json.load(raw)
 
     # Allow 1 thread for each external service, so `len(data)` threads total
     executor = ThreadPoolExecutor(max_workers=len(data))
