--- conflicted
+++ resolved
@@ -22,11 +22,7 @@
 from torrequest import TorRequest
 
 module_name = "Sherlock: Find Usernames Across Social Networks"
-<<<<<<< HEAD
-__version__ = "0.2.1"
-=======
 __version__ = "0.2.3"
->>>>>>> 2dd5a5e1
 amount=0
 
 # TODO: fix tumblr
